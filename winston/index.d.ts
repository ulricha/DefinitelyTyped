--- conflicted
+++ resolved
@@ -203,15 +203,7 @@
 
         log: LogMethod;
 
-<<<<<<< HEAD
-        silly: LeveledLogMethod;
-        debug: LeveledLogMethod;
-        verbose: LeveledLogMethod;
-        info: LeveledLogMethod;
-        warn: LeveledLogMethod;
-=======
         // for cli levels
->>>>>>> e9696401
         error: LeveledLogMethod;
         warn: LeveledLogMethod;
         help: LeveledLogMethod;
@@ -224,7 +216,7 @@
         silly: LeveledLogMethod;
 
         // for syslog levels only
-        emerg: LeveledLogMethod
+        emerg: LeveledLogMethod;
         alert: LeveledLogMethod;
         crit: LeveledLogMethod;
         warning: LeveledLogMethod;
@@ -254,7 +246,7 @@
         exceptionHandlers?: TransportInstance[];
         handleExceptions?: boolean;
         level?: string;
-        levels?: AbstractConfigLevels,
+        levels?: AbstractConfigLevels;
 
         /**
          * @type {(boolean|(err: Error) => void)}
