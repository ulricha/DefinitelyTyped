// Type definitions for express-validator 2.9.0
// Project: https://github.com/ctavan/express-validator
// Definitions by: Nathan Ridley <https://github.com/axefrog/>, Jonathan Häberle <http://dreampulse.de>
// Definitions: https://github.com/borisyankov/DefinitelyTyped

/// <reference path="../express/express.d.ts" />

<<<<<<< HEAD
// Add RequestValidation Interface on to Express's Request Interface.
declare module Express {
  interface Request extends ExpressValidator.RequestValidation {}
}

// External express-validator module.
=======
>>>>>>> a61199a4
declare module "express-validator" {
  import express = require('express');

  /**
   *
   * @middlewareOptions see: https://github.com/ctavan/express-validator#middleware-options
   */
  function ExpressValidator(middlewareOptions?:any):express.RequestHandler;

  export = ExpressValidator;
}

// Internal Module.
declare module ExpressValidator {

  export interface ValidationError {
    msg: string;
    param: string;
  }

  export interface RequestValidation {
    checkBody(field:string, message:string): Validator;
    checkParams(field:string, message:string): Validator;
    checkQuery(field:string, message:string): Validator;
    checkHeader(field:string, message:string): Validator;
    checkFiles(field:string, message:string): Validator;

<<<<<<< HEAD
    filter(field:string): Sanitizer;
    sanitize(field:string): Sanitizer;

    check(field:string, message:string): Validator;
    validate(field:string, message: string): Validator;
=======
    interface ValidatorFunction { (item: string, message: string): Validator; }
    interface SanitizerFunction { (item: string): Sanitizer; }
    interface Dictionary<T> { [key: string]: T; }

    export interface RequestValidation {
      assert: ValidatorFunction;
      check: ValidatorFunction;
      checkBody: ValidatorFunction;
      checkFiles: ValidatorFunction;
      checkHeader: ValidatorFunction;
      checkParams: ValidatorFunction;
      checkQuery: ValidatorFunction;
      validate: ValidatorFunction;

      filter: SanitizerFunction;
      sanitize: SanitizerFunction;

      onValidationError(errback: (msg: string) => void): void;
      validationErrors(mapped?: boolean): Dictionary<any> | any[];
    }

    /**
     * Interface for use when using express-validator as middleware for requests
     */
    export interface ValidatedRequest extends express.Request, RequestValidation {}

    export interface Validator {
      /**
       * Alias for regex()
       */
      is(): Validator;
      /**
       * Alias for notRegex()
       */
      not(): Validator;
      isEmail(): Validator;
      /**
       * Accepts http, https, ftp
       */
      isUrl(): Validator;
      /**
       * Combines isIPv4 and isIPv6
       */
      isIP(): Validator;
      isIPv4(): Validator;
      isIPv6(): Validator;
      isAlpha(): Validator;
      isAlphanumeric(): Validator;
      isNumeric(): Validator;
      isHexadecimal(): Validator;
      /**
       * Accepts valid hexcolors with or without # prefix
       */
      isHexColor(): Validator;
      /**
       * isNumeric accepts zero padded numbers, e.g. '001', isInt doesn't
       */
      isInt(): Validator;
      isLowercase(): Validator;
      isUppercase(): Validator;
      isDecimal(): Validator;
      /**
       * Alias for isDecimal
       */
      isFloat(): Validator;
      /**
       * Check if length is 0
       */
      notNull(): Validator;
      isNull(): Validator;
      /**
       * Not just whitespace (input.trim().length !== 0)
       */
      notEmpty(): Validator;
      equals(equals:any): Validator;
      contains(str:string): Validator;
      notContains(str:string): Validator;
      /**
       * Usage: regex(/[a-z]/i) or regex('[a-z]','i')
       */
      regex(pattern:string, modifiers:string): Validator;
      notRegex(pattern:string, modifiers:string): Validator;
      /**
       * max is optional
       */
      len(min:number, max?:number): Validator;
      /**
       * Version can be 3, 4 or 5 or empty, see http://en.wikipedia.org/wiki/Universally_unique_identifier
       */
      isUUID(version:number): Validator;
      /**
       * Alias for isUUID(3)
       */
      isUUIDv3(): Validator;
      /**
       * Alias for isUUID(4)
       */
      isUUIDv4(): Validator;
      /**
       * Alias for isUUID(5)
       */
      isUUIDv5(): Validator;
      /**
       * Uses Date.parse() - regex is probably a better choice
       */
      isDate(): Validator;
      /**
       * Argument is optional and defaults to today. Comparison is non-inclusive
       */
      isAfter(date:Date): Validator;
      /**
       * Argument is optional and defaults to today. Comparison is non-inclusive
       */
      isBefore(date:Date): Validator;
      isIn(options:string): Validator;
      isIn(options:string[]): Validator;
      notIn(options:string): Validator;
      notIn(options:string[]): Validator;
      max(val:string): Validator;
      min(val:string): Validator;
      /**
       * Will work against Visa, MasterCard, American Express, Discover, Diners Club, and JCB card numbering formats
       */
      isCreditCard(): Validator;
    }
>>>>>>> a61199a4

    assert(field:string, message:string): Validator;

    onValidationError(func:(msg:string) => void): void;
    validationErrors(mapErrors?: boolean): Array<any>;
  }

  export interface Validator {
    /**
     * Alias for regex()
     */
    is(): Validator;
    /**
     * Alias for notRegex()
     */
    not(): Validator;
    isEmail(): Validator;
    /**
     * Accepts http, https, ftp
     */
    isUrl(): Validator;
    /**
     * Combines isIPv4 and isIPv6
     */
    isIP(): Validator;
    isIPv4(): Validator;
    isIPv6(): Validator;
    isAlpha(): Validator;
    isAlphanumeric(): Validator;
    isNumeric(): Validator;
    isHexadecimal(): Validator;
    /**
     * Accepts valid hexcolors with or without # prefix
     */
    isHexColor(): Validator;
    /**
     * isNumeric accepts zero padded numbers, e.g. '001', isInt doesn't
     */
    isInt(): Validator;
    isLowercase(): Validator;
    isUppercase(): Validator;
    isDecimal(): Validator;
    /**
     * Alias for isDecimal
     */
    isFloat(): Validator;
    /**
     * Check if length is 0
     */
    notNull(): Validator;
    isNull(): Validator;
    /**
     * Not just whitespace (input.trim().length !== 0)
     */
    notEmpty(): Validator;
    equals(equals:any): Validator;
    contains(str:string): Validator;
    notContains(str:string): Validator;
    /**
     * Usage: regex(/[a-z]/i) or regex('[a-z]','i')
     */
    regex(pattern:string, modifiers:string): Validator;
    notRegex(pattern:string, modifiers:string): Validator;
    /**
     * max is optional
     */
    len(min:number, max?:number): Validator;
    /**
     * Version can be 3, 4 or 5 or empty, see http://en.wikipedia.org/wiki/Universally_unique_identifier
     */
    isUUID(version:number): Validator;
    /**
     * Alias for isUUID(3)
     */
    isUUIDv3(): Validator;
    /**
     * Alias for isUUID(4)
     */
    isUUIDv4(): Validator;
    /**
     * Alias for isUUID(5)
     */
    isUUIDv5(): Validator;
    /**
     * Uses Date.parse() - regex is probably a better choice
     */
    isDate(): Validator;
    /**
     * Argument is optional and defaults to today. Comparison is non-inclusive
     */
    isAfter(date:Date): Validator;
    /**
     * Argument is optional and defaults to today. Comparison is non-inclusive
     */
    isBefore(date:Date): Validator;
    isIn(options:string): Validator;
    isIn(options:string[]): Validator;
    notIn(options:string): Validator;
    notIn(options:string[]): Validator;
    max(val:string): Validator;
    min(val:string): Validator;
    /**
     * Will work against Visa, MasterCard, American Express, Discover, Diners Club, and JCB card numbering formats
     */
    isCreditCard(): Validator;
  }

<<<<<<< HEAD
  interface Sanitizer {
    /**
     * Trim optional `chars`, default is to trim whitespace (\r\n\t )
     */
    trim(...chars:string[]): Sanitizer;
    ltrim(...chars:string[]): Sanitizer;
    rtrim(...chars:string[]): Sanitizer;
    ifNull(replace:any): Sanitizer;
    toFloat(): Sanitizer;
    toInt(): Sanitizer;
    /**
     * True unless str = '0', 'false', or str.length == 0
     */
    toBoolean(): Sanitizer;
    /**
     * False unless str = '1' or 'true'
     */
    toBooleanStrict(): Sanitizer;
    /**
     * Decode HTML entities
     */
    entityDecode(): Sanitizer;
    entityEncode(): Sanitizer;
    /**
     * Escape &, <, >, and "
     */
    escape(): Sanitizer;
    /**
     * Remove common XSS attack vectors from user-supplied HTML
     */
    xss(): Sanitizer;
    /**
     * Remove common XSS attack vectors from images
     */
    xss(fromImages:boolean): Sanitizer;
  }

=======
  export = ExpressValidator;
>>>>>>> a61199a4
}<|MERGE_RESOLUTION|>--- conflicted
+++ resolved
@@ -5,321 +5,188 @@
 
 /// <reference path="../express/express.d.ts" />
 
-<<<<<<< HEAD
 // Add RequestValidation Interface on to Express's Request Interface.
 declare module Express {
-  interface Request extends ExpressValidator.RequestValidation {}
+	interface Request extends ExpressValidator.RequestValidation {}
 }
 
 // External express-validator module.
-=======
->>>>>>> a61199a4
 declare module "express-validator" {
-  import express = require('express');
+	import express = require('express');
 
-  /**
-   *
-   * @middlewareOptions see: https://github.com/ctavan/express-validator#middleware-options
-   */
-  function ExpressValidator(middlewareOptions?:any):express.RequestHandler;
+	/**
+	 *
+	 * @middlewareOptions see: https://github.com/ctavan/express-validator#middleware-options
+	 */
+	function ExpressValidator(middlewareOptions?:any):express.RequestHandler;
 
-  export = ExpressValidator;
+	export = ExpressValidator;
 }
 
 // Internal Module.
 declare module ExpressValidator {
 
-  export interface ValidationError {
-    msg: string;
-    param: string;
-  }
+	export interface ValidationError {
+		msg: string;
+		param: string;
+	}
 
-  export interface RequestValidation {
-    checkBody(field:string, message:string): Validator;
-    checkParams(field:string, message:string): Validator;
-    checkQuery(field:string, message:string): Validator;
-    checkHeader(field:string, message:string): Validator;
-    checkFiles(field:string, message:string): Validator;
+	interface ValidatorFunction { (item: string, message: string): Validator; }
+	interface SanitizerFunction { (item: string): Sanitizer; }
+	interface Dictionary<T> { [key: string]: T; }
 
-<<<<<<< HEAD
-    filter(field:string): Sanitizer;
-    sanitize(field:string): Sanitizer;
+	export interface RequestValidation {
+		assert: ValidatorFunction;
+		check: ValidatorFunction;
+		checkBody: ValidatorFunction;
+		checkFiles: ValidatorFunction;
+		checkHeader: ValidatorFunction;
+		checkParams: ValidatorFunction;
+		checkQuery: ValidatorFunction;
+		validate: ValidatorFunction;
 
-    check(field:string, message:string): Validator;
-    validate(field:string, message: string): Validator;
-=======
-    interface ValidatorFunction { (item: string, message: string): Validator; }
-    interface SanitizerFunction { (item: string): Sanitizer; }
-    interface Dictionary<T> { [key: string]: T; }
+		filter: SanitizerFunction;
+		sanitize: SanitizerFunction;
 
-    export interface RequestValidation {
-      assert: ValidatorFunction;
-      check: ValidatorFunction;
-      checkBody: ValidatorFunction;
-      checkFiles: ValidatorFunction;
-      checkHeader: ValidatorFunction;
-      checkParams: ValidatorFunction;
-      checkQuery: ValidatorFunction;
-      validate: ValidatorFunction;
+		onValidationError(errback: (msg: string) => void): void;
+		validationErrors(mapped?: boolean): Dictionary<any> | any[];
+	}
 
-      filter: SanitizerFunction;
-      sanitize: SanitizerFunction;
+	export interface Validator {
+		/**
+		 * Alias for regex()
+		 */
+		is(): Validator;
+		/**
+		 * Alias for notRegex()
+		 */
+		not(): Validator;
+		isEmail(): Validator;
+		/**
+		 * Accepts http, https, ftp
+		 */
+		isUrl(): Validator;
+		/**
+		 * Combines isIPv4 and isIPv6
+		 */
+		isIP(): Validator;
+		isIPv4(): Validator;
+		isIPv6(): Validator;
+		isAlpha(): Validator;
+		isAlphanumeric(): Validator;
+		isNumeric(): Validator;
+		isHexadecimal(): Validator;
+		/**
+		 * Accepts valid hexcolors with or without # prefix
+		 */
+		isHexColor(): Validator;
+		/**
+		 * isNumeric accepts zero padded numbers, e.g. '001', isInt doesn't
+		 */
+		isInt(): Validator;
+		isLowercase(): Validator;
+		isUppercase(): Validator;
+		isDecimal(): Validator;
+		/**
+		 * Alias for isDecimal
+		 */
+		isFloat(): Validator;
+		/**
+		 * Check if length is 0
+		 */
+		notNull(): Validator;
+		isNull(): Validator;
+		/**
+		 * Not just whitespace (input.trim().length !== 0)
+		 */
+		notEmpty(): Validator;
+		equals(equals:any): Validator;
+		contains(str:string): Validator;
+		notContains(str:string): Validator;
+		/**
+		 * Usage: regex(/[a-z]/i) or regex('[a-z]','i')
+		 */
+		regex(pattern:string, modifiers:string): Validator;
+		notRegex(pattern:string, modifiers:string): Validator;
+		/**
+		 * max is optional
+		 */
+		len(min:number, max?:number): Validator;
+		/**
+		 * Version can be 3, 4 or 5 or empty, see http://en.wikipedia.org/wiki/Universally_unique_identifier
+		 */
+		isUUID(version:number): Validator;
+		/**
+		 * Alias for isUUID(3)
+		 */
+		isUUIDv3(): Validator;
+		/**
+		 * Alias for isUUID(4)
+		 */
+		isUUIDv4(): Validator;
+		/**
+		 * Alias for isUUID(5)
+		 */
+		isUUIDv5(): Validator;
+		/**
+		 * Uses Date.parse() - regex is probably a better choice
+		 */
+		isDate(): Validator;
+		/**
+		 * Argument is optional and defaults to today. Comparison is non-inclusive
+		 */
+		isAfter(date:Date): Validator;
+		/**
+		 * Argument is optional and defaults to today. Comparison is non-inclusive
+		 */
+		isBefore(date:Date): Validator;
+		isIn(options:string): Validator;
+		isIn(options:string[]): Validator;
+		notIn(options:string): Validator;
+		notIn(options:string[]): Validator;
+		max(val:string): Validator;
+		min(val:string): Validator;
+		/**
+		 * Will work against Visa, MasterCard, American Express, Discover, Diners Club, and JCB card numbering formats
+		 */
+		isCreditCard(): Validator;
+	}
 
-      onValidationError(errback: (msg: string) => void): void;
-      validationErrors(mapped?: boolean): Dictionary<any> | any[];
-    }
+	interface Sanitizer {
+		/**
+		 * Trim optional `chars`, default is to trim whitespace (\r\n\t )
+		 */
+		trim(...chars:string[]): Sanitizer;
+		ltrim(...chars:string[]): Sanitizer;
+		rtrim(...chars:string[]): Sanitizer;
+		ifNull(replace:any): Sanitizer;
+		toFloat(): Sanitizer;
+		toInt(): Sanitizer;
+		/**
+		 * True unless str = '0', 'false', or str.length == 0
+		 */
+		toBoolean(): Sanitizer;
+		/**
+		 * False unless str = '1' or 'true'
+		 */
+		toBooleanStrict(): Sanitizer;
+		/**
+		 * Decode HTML entities
+		 */
+		entityDecode(): Sanitizer;
+		entityEncode(): Sanitizer;
+		/**
+		 * Escape &, <, >, and "
+		 */
+		escape(): Sanitizer;
+		/**
+		 * Remove common XSS attack vectors from user-supplied HTML
+		 */
+		xss(): Sanitizer;
+		/**
+		 * Remove common XSS attack vectors from images
+		 */
+		xss(fromImages:boolean): Sanitizer;
+	}
 
-    /**
-     * Interface for use when using express-validator as middleware for requests
-     */
-    export interface ValidatedRequest extends express.Request, RequestValidation {}
-
-    export interface Validator {
-      /**
-       * Alias for regex()
-       */
-      is(): Validator;
-      /**
-       * Alias for notRegex()
-       */
-      not(): Validator;
-      isEmail(): Validator;
-      /**
-       * Accepts http, https, ftp
-       */
-      isUrl(): Validator;
-      /**
-       * Combines isIPv4 and isIPv6
-       */
-      isIP(): Validator;
-      isIPv4(): Validator;
-      isIPv6(): Validator;
-      isAlpha(): Validator;
-      isAlphanumeric(): Validator;
-      isNumeric(): Validator;
-      isHexadecimal(): Validator;
-      /**
-       * Accepts valid hexcolors with or without # prefix
-       */
-      isHexColor(): Validator;
-      /**
-       * isNumeric accepts zero padded numbers, e.g. '001', isInt doesn't
-       */
-      isInt(): Validator;
-      isLowercase(): Validator;
-      isUppercase(): Validator;
-      isDecimal(): Validator;
-      /**
-       * Alias for isDecimal
-       */
-      isFloat(): Validator;
-      /**
-       * Check if length is 0
-       */
-      notNull(): Validator;
-      isNull(): Validator;
-      /**
-       * Not just whitespace (input.trim().length !== 0)
-       */
-      notEmpty(): Validator;
-      equals(equals:any): Validator;
-      contains(str:string): Validator;
-      notContains(str:string): Validator;
-      /**
-       * Usage: regex(/[a-z]/i) or regex('[a-z]','i')
-       */
-      regex(pattern:string, modifiers:string): Validator;
-      notRegex(pattern:string, modifiers:string): Validator;
-      /**
-       * max is optional
-       */
-      len(min:number, max?:number): Validator;
-      /**
-       * Version can be 3, 4 or 5 or empty, see http://en.wikipedia.org/wiki/Universally_unique_identifier
-       */
-      isUUID(version:number): Validator;
-      /**
-       * Alias for isUUID(3)
-       */
-      isUUIDv3(): Validator;
-      /**
-       * Alias for isUUID(4)
-       */
-      isUUIDv4(): Validator;
-      /**
-       * Alias for isUUID(5)
-       */
-      isUUIDv5(): Validator;
-      /**
-       * Uses Date.parse() - regex is probably a better choice
-       */
-      isDate(): Validator;
-      /**
-       * Argument is optional and defaults to today. Comparison is non-inclusive
-       */
-      isAfter(date:Date): Validator;
-      /**
-       * Argument is optional and defaults to today. Comparison is non-inclusive
-       */
-      isBefore(date:Date): Validator;
-      isIn(options:string): Validator;
-      isIn(options:string[]): Validator;
-      notIn(options:string): Validator;
-      notIn(options:string[]): Validator;
-      max(val:string): Validator;
-      min(val:string): Validator;
-      /**
-       * Will work against Visa, MasterCard, American Express, Discover, Diners Club, and JCB card numbering formats
-       */
-      isCreditCard(): Validator;
-    }
->>>>>>> a61199a4
-
-    assert(field:string, message:string): Validator;
-
-    onValidationError(func:(msg:string) => void): void;
-    validationErrors(mapErrors?: boolean): Array<any>;
-  }
-
-  export interface Validator {
-    /**
-     * Alias for regex()
-     */
-    is(): Validator;
-    /**
-     * Alias for notRegex()
-     */
-    not(): Validator;
-    isEmail(): Validator;
-    /**
-     * Accepts http, https, ftp
-     */
-    isUrl(): Validator;
-    /**
-     * Combines isIPv4 and isIPv6
-     */
-    isIP(): Validator;
-    isIPv4(): Validator;
-    isIPv6(): Validator;
-    isAlpha(): Validator;
-    isAlphanumeric(): Validator;
-    isNumeric(): Validator;
-    isHexadecimal(): Validator;
-    /**
-     * Accepts valid hexcolors with or without # prefix
-     */
-    isHexColor(): Validator;
-    /**
-     * isNumeric accepts zero padded numbers, e.g. '001', isInt doesn't
-     */
-    isInt(): Validator;
-    isLowercase(): Validator;
-    isUppercase(): Validator;
-    isDecimal(): Validator;
-    /**
-     * Alias for isDecimal
-     */
-    isFloat(): Validator;
-    /**
-     * Check if length is 0
-     */
-    notNull(): Validator;
-    isNull(): Validator;
-    /**
-     * Not just whitespace (input.trim().length !== 0)
-     */
-    notEmpty(): Validator;
-    equals(equals:any): Validator;
-    contains(str:string): Validator;
-    notContains(str:string): Validator;
-    /**
-     * Usage: regex(/[a-z]/i) or regex('[a-z]','i')
-     */
-    regex(pattern:string, modifiers:string): Validator;
-    notRegex(pattern:string, modifiers:string): Validator;
-    /**
-     * max is optional
-     */
-    len(min:number, max?:number): Validator;
-    /**
-     * Version can be 3, 4 or 5 or empty, see http://en.wikipedia.org/wiki/Universally_unique_identifier
-     */
-    isUUID(version:number): Validator;
-    /**
-     * Alias for isUUID(3)
-     */
-    isUUIDv3(): Validator;
-    /**
-     * Alias for isUUID(4)
-     */
-    isUUIDv4(): Validator;
-    /**
-     * Alias for isUUID(5)
-     */
-    isUUIDv5(): Validator;
-    /**
-     * Uses Date.parse() - regex is probably a better choice
-     */
-    isDate(): Validator;
-    /**
-     * Argument is optional and defaults to today. Comparison is non-inclusive
-     */
-    isAfter(date:Date): Validator;
-    /**
-     * Argument is optional and defaults to today. Comparison is non-inclusive
-     */
-    isBefore(date:Date): Validator;
-    isIn(options:string): Validator;
-    isIn(options:string[]): Validator;
-    notIn(options:string): Validator;
-    notIn(options:string[]): Validator;
-    max(val:string): Validator;
-    min(val:string): Validator;
-    /**
-     * Will work against Visa, MasterCard, American Express, Discover, Diners Club, and JCB card numbering formats
-     */
-    isCreditCard(): Validator;
-  }
-
-<<<<<<< HEAD
-  interface Sanitizer {
-    /**
-     * Trim optional `chars`, default is to trim whitespace (\r\n\t )
-     */
-    trim(...chars:string[]): Sanitizer;
-    ltrim(...chars:string[]): Sanitizer;
-    rtrim(...chars:string[]): Sanitizer;
-    ifNull(replace:any): Sanitizer;
-    toFloat(): Sanitizer;
-    toInt(): Sanitizer;
-    /**
-     * True unless str = '0', 'false', or str.length == 0
-     */
-    toBoolean(): Sanitizer;
-    /**
-     * False unless str = '1' or 'true'
-     */
-    toBooleanStrict(): Sanitizer;
-    /**
-     * Decode HTML entities
-     */
-    entityDecode(): Sanitizer;
-    entityEncode(): Sanitizer;
-    /**
-     * Escape &, <, >, and "
-     */
-    escape(): Sanitizer;
-    /**
-     * Remove common XSS attack vectors from user-supplied HTML
-     */
-    xss(): Sanitizer;
-    /**
-     * Remove common XSS attack vectors from images
-     */
-    xss(fromImages:boolean): Sanitizer;
-  }
-
-=======
-  export = ExpressValidator;
->>>>>>> a61199a4
 }