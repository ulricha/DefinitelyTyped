--- conflicted
+++ resolved
@@ -20,13 +20,10 @@
             "@ember/engine/*": ["ember__engine/*"],
             "@ember/utils": ["ember__utils"],
             "@ember/utils/*": ["ember__utils/*"],
-<<<<<<< HEAD
             "@ember/array": ["ember__array"],
             "@ember/array/*": ["ember__array/*"],
-=======
             "@ember/debug": ["ember__debug"],
             "@ember/debug/*": ["ember__debug/*"],
->>>>>>> fdb583ed
             "@ember/object": ["ember__object"],
             "@ember/object/*": ["ember__object/*"],
             "@ember/polyfills": ["ember__polyfills"]
