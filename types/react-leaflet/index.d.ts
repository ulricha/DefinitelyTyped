--- conflicted
+++ resolved
@@ -10,13 +10,9 @@
 // All events need to be lowercase so they don't collide with React.DOMAttributes<T>
 // which already declares things with some of the same names
 
-<<<<<<< HEAD
 type Children = React.ReactNode | React.ReactNode[];
 
 interface LeafletLayerEvents {
-=======
-export interface LeafletLayerEvents {
->>>>>>> 27fa664f
     onbaselayerchange?(event: Leaflet.LayersControlEvent): void;
     onoverlayadd?(event: Leaflet.LayersControlEvent): void;
     onoverlayremove?(event: Leaflet.LayersControlEvent): void;
@@ -72,7 +68,6 @@
     onmoveend?(event: Leaflet.Event): void;
 }
 
-<<<<<<< HEAD
 type LeafletEvents = LeafletLayerEvents
     & LeafletMapStateChangeEvents
     & LeafletPopupEvents
@@ -94,10 +89,6 @@
 }
 
 export interface MapProps extends MapComponentProps, Leaflet.MapOptions {
-=======
-export interface MapProps extends React.HTMLProps<Map>,
-    LeafletLayerEvents, LeafletMapStateChangeEvents, LeafletPopupEvents, LeafletTooltipEvents, LeafletLocationEvents, LeafletInteractionEvents, LeafletOtherEvents, Leaflet.MapOptions {
->>>>>>> 27fa664f
     animate?: boolean;
     bounds?: Leaflet.LatLngBoundsExpression;
     boundsOptions?: Leaflet.FitBoundsOptions;
@@ -112,7 +103,6 @@
     useFlyTo?: boolean;
     zoom?: number;
 }
-<<<<<<< HEAD
 
 export class Map<P extends MapProps, E extends Leaflet.Map> extends MapComponent<P, E> {
     className?: string;
@@ -126,15 +116,6 @@
 }
 
 export interface PaneProps extends MapComponentProps {
-=======
-export type Map = React.ComponentClass<MapProps>;
-export const Map: Map;
-export interface MapInstance extends React.Component<MapProps, {}> {
-    leafletElement: Leaflet.Map;
-}
-
-export interface PaneProps {
->>>>>>> 27fa664f
     name?: string;
     style?: React.CSSProperties;
     className?: string;
@@ -178,19 +159,10 @@
     ontooltipclose?(event: Leaflet.TooltipEvent): void;
 }
 
-<<<<<<< HEAD
 export interface GridLayerProps extends MapLayerProps, Leaflet.GridLayerOptions {
-=======
-export interface MarkerProps extends LayerProps, LeafletDraggingEvents {
-    position: Leaflet.LatLngExpression;
-    draggable?: boolean;
-    icon?: Leaflet.BaseIcon;
-    zIndexOffset?: number;
->>>>>>> 27fa664f
     opacity?: number;
     zIndex?: number;
 }
-<<<<<<< HEAD
 export class GridLayer<P extends GridLayerProps, E extends Leaflet.GridLayer> extends MapLayer<P, E> {}
 
 export interface TileLayerProps extends GridLayerProps, Leaflet.TileLayerOptions {
@@ -198,49 +170,19 @@
     // Type of property `crossOrigin` is incompatible in React.HTMLAttributes and
     // Leaflet.TileLayerOptions, so we hack it here to allow any type.
     crossOrigin?: any;
-=======
-export const Marker: React.ComponentClass<MarkerProps>;
-export interface MarkerInstance extends React.Component<MarkerProps, {}> {
-    leafletElement: Leaflet.Marker;
-}
-
-export interface PopupProps extends LayerProps, Leaflet.PopupOptions {
-    position?: Leaflet.LatLngExpression;
->>>>>>> 27fa664f
 }
 export class TileLayer<P extends TileLayerProps, E extends Leaflet.TileLayer> extends GridLayer<P, E> { }
 
-<<<<<<< HEAD
 export interface WMSTileLayerProps extends GridLayerProps, Leaflet.WMSOptions {
     url: string;
     // Type of property `crossOrigin` is incompatible in React.HTMLAttributes and
     // Leaflet.WMSOptions, so we hack it here to allow any type.
     crossOrigin?: any;
-=======
-// tslint:disable-next-line:no-empty-interface
-export interface TooltipProps extends LayerProps, Leaflet.TooltipOptions { }
-export const Tooltip: React.ComponentClass<TooltipProps>;
-
-export interface GridLayerProps extends LayerProps {
-    opacity?: number;
-    zIndex?: number;
-
-    onloading?(event: Leaflet.Event): void;
-    ontileunload?(event: Leaflet.TileEvent): void;
-    ontileloadstart?(event: Leaflet.TileEvent): void;
-    ontileerror?(event: Leaflet.TileErrorEvent): void;
-    ontileload?(event: Leaflet.TileEvent): void;
-    onload?(event: Leaflet.Event): void;
->>>>>>> 27fa664f
 }
 export class WMSTileLayer<P extends WMSTileLayerProps, E extends Leaflet.TileLayer.WMS> extends GridLayer<P, E> { }
 
-<<<<<<< HEAD
 export interface ImageOverlayProps extends MapLayerProps, Leaflet.ImageOverlayOptions {
     bounds: Leaflet.LatLngBoundsExpression;
-=======
-export interface TileLayerProps extends GridLayerProps, Leaflet.TileLayerOptions {
->>>>>>> 27fa664f
     url: string;
     // Type of property `crossOrigin` is incompatible in React.HTMLAttributes and
     // Leaflet.ImageOverlayOptions, so we hack it here to allow any type.
@@ -250,30 +192,18 @@
     getChildContext(): { popupContainer: E };
 }
 
-<<<<<<< HEAD
 export interface LayerGroupProps extends MapLayerProps { }
 export class LayerGroup<P extends LayerGroupProps, E extends Leaflet.LayerGroup> extends MapLayer<P, E> {
     getChildContext(): { layerContainer: E };
-=======
-export interface ImageOverlayProps extends LayerProps, LeafletInteractionEvents {
-    url: string;
-    opacity?: string;
->>>>>>> 27fa664f
-}
-
-<<<<<<< HEAD
+}
+
 export interface MarkerProps extends MapLayerProps, Leaflet.MarkerOptions {
     position: Leaflet.LatLngExpression;
 }
 export class Marker<P extends MarkerProps, E extends Leaflet.Marker> extends MapLayer<P, E> {
     getChildContext(): { popupContainer: E };
-=======
-export interface WMSTileLayerProps extends TileLayerProps {
-    url: string;
->>>>>>> 27fa664f
-}
-
-<<<<<<< HEAD
+}
+
 export interface PathProps extends MapLayerProps, Leaflet.PathOptions { }
 export abstract class Path<P extends PathProps, E> extends MapLayer<P, E> {
     getChildContext(): { popupContainer: E };
@@ -281,11 +211,6 @@
     setStyle(options: React.CSSProperties): void;
     setStyleIfChanged(fromProps: P, toProps: P): void;
 }
-=======
-// Path is an abstract class
-// tslint:disable-next-line:no-empty-interface
-export interface PathProps extends LeafletLayerEvents, LeafletInteractionEvents, Leaflet.PathOptions {}
->>>>>>> 27fa664f
 
 export interface CircleProps extends PathProps {
     center: Leaflet.LatLngExpression;
@@ -299,7 +224,6 @@
 }
 export class CircleMarker<P extends CircleMarkerProps, E extends Leaflet.CircleMarker> extends Path<P, E> { }
 
-<<<<<<< HEAD
 export interface FeatureGroupProps extends PathProps { }
 export class FeatureGroup<P extends FeatureGroupProps, E extends Leaflet.FeatureGroup> extends Path<P, E> {
     getChildContext(): { layerContainer: E, popupContainer: E };
@@ -312,8 +236,6 @@
 }
 export class GeoJSON<P extends GeoJSONProps, E extends Leaflet.GeoJSON> extends Path<P, E> { }
 
-=======
->>>>>>> 27fa664f
 export interface PolylineProps extends PathProps {
     positions: Leaflet.LatLngExpression[] | Leaflet.LatLngExpression[][];
 }
@@ -329,7 +251,6 @@
 }
 export class Rectangle<P extends RectangleProps, E extends Leaflet.Rectangle> extends Path<P, E> { }
 
-<<<<<<< HEAD
 export interface PopupProps extends Leaflet.PopupOptions {
     children?: Children;
     position?: Leaflet.LatLngExpression;
@@ -349,33 +270,15 @@
     onTooltipClose(arg: { tooltip: E }): void;
     renderTooltipContent(): void;
     removeTooltipContent(): void;
-=======
-// tslint:disable-next-line:no-empty-interface
-export interface LayerGroupProps extends LayerProps { }
-export const LayerGroup: React.ComponentClass<LayerGroupProps>;
-
-// tslint:disable-next-line:no-empty-interface
-export interface FeatureGroupProps extends LayerGroupProps, Leaflet.PathOptions { }
-export const FeatureGroup: React.ComponentClass<FeatureGroupProps>;
-
-export interface GeoJSONProps extends FeatureGroupProps, Leaflet.GeoJSONOptions {
-    data: GeoJSON.GeoJsonObject;
->>>>>>> 27fa664f
-}
-
-<<<<<<< HEAD
+}
+
 export type MapControlProps = Leaflet.ControlOptions;
 export class MapControl<P extends MapControlProps, E extends Leaflet.Control> extends React.Component<P, any> {
     leafletElement: E;
     createLeafletElement(props: P): E;
     updateLeafletElement(fromProps: P, toProps: P): void;
-=======
-export interface AttributionControlProps {
-    position?: Leaflet.ControlPosition;
->>>>>>> 27fa664f
-}
-
-<<<<<<< HEAD
+}
+
 export interface AttributionControlProps extends MapControlProps, Leaflet.Control.AttributionOptions { }
 export class AttributionControl<P extends AttributionControlProps, E extends Leaflet.Control.Attribution> extends MapControl<P, E> { }
 
@@ -383,10 +286,6 @@
     baseLayers?: Leaflet.Control.LayersObject;
     children?: Children;
     overlays?: Leaflet.Control.LayersObject;
-=======
-export interface LayersControlProps {
-    position?: Leaflet.ControlPosition;
->>>>>>> 27fa664f
 }
 export class LayersControl<P extends AttributionControlProps, E extends Leaflet.Control.Layers> extends MapControl<P, E> { }
 
@@ -397,7 +296,6 @@
         removeLayer?(layer: Leaflet.Layer): void;
         removeLayerControl?(layer: Leaflet.Layer): void;
     }
-<<<<<<< HEAD
     interface ControlledLayerProps extends BaseControlledLayerProps {
         addBaseLayer?(layer: Leaflet.Layer, name: string, checked: boolean): void;
         addOverlay?(layer: Leaflet.Layer, name: string, checked: boolean): void;
@@ -417,26 +315,4 @@
 export class ScaleControl<P extends ScaleControlProps, E extends Leaflet.Control.Scale> extends MapControl<P, E> { }
 
 export interface ZoomControlProps extends MapControlProps, Leaflet.Control.ZoomOptions {}
-export class ZoomControl<P extends ZoomControlProps, E extends Leaflet.Control.Zoom> extends MapControl<P, E> { }
-=======
-    type BaseLayer = React.ComponentClass<LayersControlLayerProps>;
-    type Overlay = React.ComponentClass<LayersControlLayerProps>;
-}
-
-export interface MapControlProps {
-    position?: Leaflet.ControlPosition;
-}
-export class MapControl<T extends MapControlProps> extends React.Component<T, any> {
-    leafletElement?: L.Control;
-}
-
-export interface ScaleControlProps {
-    position: Leaflet.ControlPosition;
-}
-export const ScaleControl: React.ComponentClass<ScaleControlProps>;
-
-export interface ZoomControlProps {
-    position: Leaflet.ControlPosition;
-}
-export const ZoomControl: React.ComponentClass<ZoomControlProps>;
->>>>>>> 27fa664f
+export class ZoomControl<P extends ZoomControlProps, E extends Leaflet.Control.Zoom> extends MapControl<P, E> { }