import * as React from 'react';
import * as ReactDOM from 'react-dom';
import { Store, Dispatch, AnyAction, ActionCreator, createStore, bindActionCreators, ActionCreatorsMapObject, Reducer } from 'redux';
<<<<<<< HEAD
import { Connect, connect, createProvider, Provider, DispatchProp, MapStateToProps, Options, Selector } from 'react-redux';
=======
import { Connect, connect, Provider, DispatchProp, MapStateToProps, Options, ReactReduxContext, ReactReduxContextValue } from 'react-redux';
>>>>>>> 5f012ded
import objectAssign = require('object-assign');

//
// Quick Start
// https://github.com/rackt/react-redux/blob/master/docs/quick-start.md#quick-start
//

// Test cases written in a way to isolate types and variables and verify the
// output of `connect` to make sure the signature is what is expected

function Empty() {
    interface OwnProps {
        dispatch: Dispatch;
        foo: string;
    }

    class TestComponent extends React.Component<OwnProps> { }

    const Test = connect()(TestComponent);

    const verify = <Test foo='bar' />;
}

function MapState() {
    interface OwnProps { foo: string; }
    interface StateProps { bar: number; }

    class TestComponent extends React.Component<OwnProps & StateProps> { }

    const mapStateToProps = (_: any) => ({
        bar: 1
    });

    const Test = connect(
        mapStateToProps
    )(TestComponent);

    const verify = <Test foo='bar' />;
}

function MapStateWithDispatchProp() {
    interface OwnProps { foo: string; }
    interface StateProps { bar: number; dispatch: Dispatch; }

    class TestComponent extends React.Component<OwnProps & StateProps> { }

    const mapStateToProps = (_: any) => ({
        bar: 1
    });

    const Test = connect(
        mapStateToProps
    )(TestComponent);

    const verify = <Test foo='bar' />;
}

function MapStateFactory() {
    interface OwnProps { foo: string; }
    interface StateProps { bar: number; }

    class TestComponent extends React.Component<OwnProps & StateProps> { }

    const mapStateToProps = () => () => ({
        bar: 1
    });

    const Test = connect(
        mapStateToProps
    )(TestComponent);

    const verify = <Test foo='bar' />;
}

function MapDispatch() {
    interface OwnProps { foo: string; }
    interface DispatchProps { onClick: () => void; }

    class TestComponent extends React.Component<OwnProps & DispatchProps> { }

    const mapDispatchToProps = () => ({
        onClick: () => { }
    });

    const TestNull = connect(
        null,
        mapDispatchToProps,
    )(TestComponent);

    const verifyNull = <TestNull foo='bar' />;

    const TestUndefined = connect(
        undefined,
        mapDispatchToProps,
    )(TestComponent);

    const verifyUndefined = <TestUndefined foo='bar' />;
}

function MapDispatchWithThunkActionCreators() {
    const simpleAction = (payload: boolean) => ({
        type: 'SIMPLE_ACTION',
        payload,
    });
    const thunkAction = (param1: number, param2: string) => (
        async (dispatch: Dispatch, { foo }: OwnProps) => {
            return foo;
        }
    );
    interface OwnProps {
        foo: string;
    }
    interface TestComponentProps extends OwnProps {
        simpleAction: typeof simpleAction;
        thunkAction(param1: number, param2: string): Promise<string>;
    }
    class TestComponent extends React.Component<TestComponentProps> { }

    const mapStateToProps = ({ foo }: { foo: string }) => ({ foo });
    const mapDispatchToProps = { simpleAction, thunkAction };

    const Test1 = connect(null, mapDispatchToProps)(TestComponent);
    const Test2 = connect(mapStateToProps, mapDispatchToProps)(TestComponent);
    const Test3 = connect(
        null, mapDispatchToProps, null, { storeKey: 'somekey' }
    )(TestComponent);
    const Test4 = connect(
        mapStateToProps, mapDispatchToProps, null, { storeKey: 'somekey' }
    )(TestComponent);
    const verify = <div>
        <Test1 foo='bar' />;
        <Test2 />
        <Test3 foo='bar' />;
        <Test4 />
    </div>;
}

function MapManualDispatchThatLooksLikeThunk() {
    interface OwnProps {
        foo: string;
    }
    interface TestComponentProps extends OwnProps {
        remove: (item: string) => () => object;
    }
    class TestComponent extends React.Component<TestComponentProps> {
        render() {
            return <div onClick={this.props.remove('someid')} />;
        }
    }

    const mapStateToProps = ({ foo }: { foo: string }) => ({ foo });
    function mapDispatchToProps(dispatch: Dispatch) {
        return {
            remove(item: string) {
                return () => dispatch({ type: 'REMOVE_ITEM', item });
            }
        };
    }

    const Test1 = connect(null, mapDispatchToProps)(TestComponent);
    const Test2 = connect(mapStateToProps, mapDispatchToProps)(TestComponent);
    const Test3 = connect(
        null, mapDispatchToProps, null, { storeKey: 'somekey' }
    )(TestComponent);
    const Test4 = connect(
        mapStateToProps, mapDispatchToProps, null, { storeKey: 'somekey' }
    )(TestComponent);
    const verify = <div>
        <Test1 foo='bar' />;
        <Test2 />
        <Test3 foo='bar' />;
        <Test4 />
    </div>;
}

function MapStateAndDispatchObject() {
    interface ClickPayload { count: number; }
    const onClick: ActionCreator<ClickPayload> = () => ({ count: 1 });
    const dispatchToProps = {
        onClick,
    };

    interface OwnProps { foo: string; }
    interface StateProps { bar: number; }
    interface DispatchProps { onClick: ActionCreator<ClickPayload>; }

    const mapStateToProps = (_: any, __: OwnProps): StateProps => ({
        bar: 1
    });

    class TestComponent extends React.Component<OwnProps & StateProps & DispatchProps> { }

    const Test = connect(
        mapStateToProps,
        dispatchToProps,
    )(TestComponent);

    const verify = <Test foo='bar' />;
}

function MapDispatchFactory() {
    interface OwnProps { foo: string; }
    interface DispatchProps { onClick: () => void; }

    class TestComponent extends React.Component<OwnProps & DispatchProps> { }

    const mapDispatchToPropsFactory = () => () => ({
        onClick: () => { }
    });

    const TestNull = connect(
        null,
        mapDispatchToPropsFactory,
    )(TestComponent);

    const verifyNull = <TestNull foo='bar' />;

    const TestUndefined = connect(
        undefined,
        mapDispatchToPropsFactory,
    )(TestComponent);

    const verifyUndefined = <TestUndefined foo='bar' />;
}

function MapStateAndDispatch() {
    interface OwnProps { foo: string; }
    interface StateProps { bar: number; }
    interface DispatchProps { onClick: () => void; }

    class TestComponent extends React.Component<OwnProps & StateProps & DispatchProps> { }

    const mapStateToProps = () => ({
        bar: 1
    });

    const mapDispatchToProps = () => ({
        onClick: () => { }
    });

    const Test = connect(
        mapStateToProps,
        mapDispatchToProps,
    )(TestComponent);

    const verify = <Test foo='bar' />;
}

function MapStateFactoryAndDispatch() {
    interface OwnProps { foo: string; }
    interface StateProps { bar: number; }
    interface DispatchProps { onClick: () => void; }

    const mapStateToPropsFactory = () => () => ({
        bar: 1
    });

    const mapDispatchToProps = () => ({
        onClick: () => { }
    });

    class TestComponent extends React.Component<OwnProps & StateProps & DispatchProps> { }

    const Test = connect(
        mapStateToPropsFactory,
        mapDispatchToProps,
    )(TestComponent);

    const verify = <Test foo='bar' />;
}

function MapStateFactoryAndDispatchFactory() {
    interface OwnProps { foo: string; }
    interface StateProps { bar: number; }
    interface DispatchProps { onClick: () => void; }

    const mapStateToPropsFactory = () => () => ({
        bar: 1
    });

    const mapDispatchToPropsFactory = () => () => ({
        onClick: () => { }
    });

    class TestComponent extends React.Component<OwnProps & StateProps & DispatchProps> { }

    const Test = connect(
        mapStateToPropsFactory,
        mapDispatchToPropsFactory,
    )(TestComponent);

    const verify = <Test foo='bar' />;
}

function MapStateAndDispatchAndMerge() {
    interface OwnProps { foo: string; }
    interface StateProps { bar: number; }
    interface DispatchProps { onClick: () => void; }

    class TestComponent extends React.Component<OwnProps & StateProps & DispatchProps> { }

    const mapStateToProps = () => ({
        bar: 1
    });

    const mapDispatchToProps = () => ({
        onClick: () => { }
    });

    const mergeProps = (stateProps: StateProps, dispatchProps: DispatchProps) => (
        { ...stateProps, ...dispatchProps }
    );

    const Test = connect(
        mapStateToProps,
        mapDispatchToProps,
        mergeProps,
    )(TestComponent);

    const verify = <Test foo='bar' />;
}

function MapStateAndOptions() {
    interface State { state: string; }
    interface OwnProps { foo: string; }
    interface StateProps { bar: number; }
    interface DispatchProps { dispatch: Dispatch; }

    class TestComponent extends React.Component<OwnProps & StateProps & DispatchProps> { }

    const mapStateToProps = (state: State) => ({
        bar: 1
    });

    const areStatePropsEqual = (next: StateProps, current: StateProps) => true;

    const Test = connect<StateProps, DispatchProps, OwnProps, State>(
        mapStateToProps,
        null,
        null,
        {
            pure: true,
            areStatePropsEqual,
        }
    )(TestComponent);

    const verify = <Test foo='bar' />;
}

interface CounterState {
    counter: number;
}
declare var increment: () => { type: string };

class Counter extends React.Component<any, any> {
    render() {
        return (
            <button onClick={this.props.onIncrement}>
                {this.props.value}
            </button>
        );
    }
}

function mapStateToProps(state: CounterState) {
    return {
        value: state.counter
    };
}

// Which action creators does it want to receive by props?
function mapDispatchToProps(dispatch: Dispatch) {
    return {
        onIncrement: () => dispatch(increment())
    };
}

connect(
    mapStateToProps,
    mapDispatchToProps
)(Counter);

@connect(mapStateToProps)
class CounterContainer extends React.Component<any, any> {
}

// Ensure connect's first two arguments can be replaced by wrapper functions
interface CounterStateProps {
    value: number;
}
interface CounterDispatchProps {
    onIncrement: () => void;
}
// with higher order functions
connect<CounterStateProps, CounterDispatchProps, {}, CounterState>(
    () => mapStateToProps,
    () => mapDispatchToProps
)(Counter);
// with higher order functions using parameters
connect<CounterStateProps, CounterDispatchProps, {}, CounterState>(
    (initialState: CounterState, ownProps) => mapStateToProps,
    (dispatch: Dispatch, ownProps) => mapDispatchToProps
)(Counter);
// only first argument
connect<CounterStateProps, {}, {}, CounterState>(
    () => mapStateToProps
)(Counter);
// wrap only one argument
connect<CounterStateProps, CounterDispatchProps, {}, CounterState>(
    mapStateToProps,
    () => mapDispatchToProps
)(Counter);
// with extra arguments
connect<CounterStateProps, CounterDispatchProps, {}, CounterStateProps & CounterDispatchProps, CounterState>(
    () => mapStateToProps,
    () => mapDispatchToProps,
    (s: CounterStateProps, d: CounterDispatchProps) =>
        objectAssign({}, s, d),
    { pure: true }
)(Counter);

class App extends React.Component<any, any> {
    render() {
        return null;
    }
}

const targetEl = document.getElementById('root');

ReactDOM.render((
    <Provider store={store}>
        {() => <App />}
    </Provider>
), targetEl);

//
// API
// https://github.com/rackt/react-redux/blob/master/docs/api.md
//
declare var store: Store<TodoState>;
class MyRootComponent extends React.Component<any, any> {
}
class TodoApp extends React.Component<any, any> { }
interface TodoState {
    todos: string[] | string;
}
interface TodoProps {
    userId: number;
}
interface DispatchProps {
    addTodo(userId: number, text: string): void;
    action: () => any;
}
declare var actionCreators: () => {
    action: () => any;
};
declare var dispatchActionCreators: () => DispatchProps;
declare var addTodo: () => { type: string; };
declare var todoActionCreators: { [type: string]: (...args: any[]) => any; };
declare var counterActionCreators: { [type: string]: (...args: any[]) => any; };

ReactDOM.render(
    <Provider store={store}>
        {() => <MyRootComponent />}
    </Provider>,
    document.body
);

// Inject just dispatch and don't listen to store

const AppWrap = (props: DispatchProp & { children?: React.ReactNode }) => <div />;
const WrappedApp = connect()(AppWrap);

<WrappedApp />;

// Inject dispatch and every field in the global state

connect((state: TodoState) => state)(TodoApp);

// Inject dispatch and todos

function mapStateToProps2(state: TodoState) {
    return { todos: state.todos };
}

export default connect(mapStateToProps2)(TodoApp);

connect(mapStateToProps2, actionCreators)(TodoApp);

function mapDispatchToProps2(dispatch: Dispatch) {
    return { actions: bindActionCreators(actionCreators, dispatch) };
}

connect(mapStateToProps2, mapDispatchToProps2)(TodoApp);

// Inject todos and a specific action creator (addTodo)

function mapDispatchToProps3(dispatch: Dispatch) {
    return bindActionCreators({ addTodo }, dispatch);
}

connect(mapStateToProps2, mapDispatchToProps3)(TodoApp);

// Inject todos, todoActionCreators as todoActions, and counterActionCreators as counterActions

function mapDispatchToProps4(dispatch: Dispatch) {
    return {
        todoActions: bindActionCreators(todoActionCreators, dispatch),
        counterActions: bindActionCreators(counterActionCreators, dispatch)
    };
}

connect(mapStateToProps2, mapDispatchToProps4)(TodoApp);

// Inject todos, and todoActionCreators and counterActionCreators together as actions

function mapDispatchToProps5(dispatch: Dispatch) {
    return {
        actions: bindActionCreators(objectAssign({}, todoActionCreators, counterActionCreators), dispatch)
    };
}

connect(mapStateToProps2, mapDispatchToProps5)(TodoApp);

// Inject todos, and all todoActionCreators and counterActionCreators directly as props

function mapDispatchToProps6(dispatch: Dispatch) {
    return bindActionCreators(objectAssign({}, todoActionCreators, counterActionCreators), dispatch);
}

connect(mapStateToProps2, mapDispatchToProps6)(TodoApp);

// Inject todos of a specific user depending on props

function mapStateToProps3(state: TodoState, ownProps: TodoProps): TodoState {
    return { todos: state.todos[ownProps.userId] };
}

connect(mapStateToProps3)(TodoApp);

// Inject todos of a specific user depending on props, and inject props.userId into the action

function mergeProps(stateProps: TodoState, dispatchProps: DispatchProps, ownProps: TodoProps): DispatchProps & TodoState & TodoProps {
    return objectAssign({}, ownProps, dispatchProps, {
        todos: stateProps.todos[ownProps.userId],
        addTodo: (text: string) => dispatchProps.addTodo(ownProps.userId, text)
    });
}

connect(mapStateToProps2, dispatchActionCreators, mergeProps)(MyRootComponent);

// https://github.com/DefinitelyTyped/DefinitelyTyped/issues/14622#issuecomment-279820358
// Allow for undefined mapStateToProps
connect(undefined, mapDispatchToProps6)(TodoApp);

interface TestProp {
    property1: number;
    someOtherProperty?: string;
}
interface TestState {
    isLoaded: boolean;
    state1: number;
}
class TestComponent extends React.Component<TestProp & DispatchProp, TestState> { }
const WrappedTestComponent = connect()(TestComponent);

// return value of the connect()(TestComponent) is assignable to a ComponentClass<TestProp>
// ie: DispatchProp has been removed through decoration
const ADecoratedTestComponent: React.ComponentClass<TestProp> = WrappedTestComponent;
<WrappedTestComponent property1={42} />;

const ATestComponent: React.ComponentClass<TestProp> = TestComponent;  // $ExpectError

// stateless functions
interface HelloMessageProps {
    dispatch: Dispatch;
    name: string;
}
const HelloMessage: React.StatelessComponent<HelloMessageProps> = (props) => {
    return <div>Hello {props.name}</div>;
};
const ConnectedHelloMessage = connect()(HelloMessage);
ReactDOM.render(<ConnectedHelloMessage name="Sebastian" />, document.getElementById('content'));

// stateless functions that uses mapStateToProps and mapDispatchToProps
function TestStatelessFunctionWithMapArguments() {
    interface GreetingProps {
        name: string;
        onClick: () => void;
    }

    function Greeting(props: GreetingProps) {
        return <div>Hello {props.name}</div>;
    }

    const mapStateToProps = (state: any, ownProps: GreetingProps) => {
        return {
            name: 'Connected! ' + ownProps.name
        };
    };

    const mapDispatchToProps = (dispatch: Dispatch, ownProps: GreetingProps) => {
        return {
            onClick: () => {
                dispatch({ type: 'GREETING', name: ownProps.name });
            }
        };
    };

    const ConnectedGreeting = connect(
        mapStateToProps,
        mapDispatchToProps
    )(Greeting);
}

// https://github.com/DefinitelyTyped/DefinitelyTyped/issues/8787
function TestTOwnPropsInference() {
    interface OwnProps {
        own: string;
    }

    interface StateProps {
        state: string;
    }

    class OwnPropsComponent extends React.Component<StateProps & OwnProps & DispatchProp> {
        render() {
            return <div />;
        }
    }

    function mapStateToPropsWithoutOwnProps(state: any): StateProps {
        return { state: 'string' };
    }

    function mapStateToPropsWithOwnProps(state: any, ownProps: OwnProps): StateProps {
        return { state: 'string' };
    }

    const ConnectedWithoutOwnProps = connect(mapStateToPropsWithoutOwnProps)(OwnPropsComponent);
    const ConnectedWithOwnProps = connect(mapStateToPropsWithOwnProps)(OwnPropsComponent);
    const ConnectedWithTypeHint = connect<StateProps, void, OwnProps>(mapStateToPropsWithoutOwnProps)(OwnPropsComponent);

    // This should not compile, which is good.
    // React.createElement(ConnectedWithoutOwnProps, { anything: 'goes!' });

    // This compiles, as expected.
    React.createElement(ConnectedWithOwnProps, { own: 'string' });

    // This should not compile, which is good.
    // React.createElement(ConnectedWithOwnProps, { anything: 'goes!' });

    // This compiles, as expected.
    React.createElement(ConnectedWithTypeHint, { own: 'string' });

    // This should not compile, which is good.
    // React.createElement(ConnectedWithTypeHint, { anything: 'goes!' });

    interface AllProps {
        own: string;
        state: string;
    }

    class AllPropsComponent extends React.Component<AllProps & DispatchProp> {
        render() {
            return <div />;
        }
    }

    type PickedOwnProps = Pick<AllProps, "own">;
    type PickedStateProps = Pick<AllProps, "state">;

    const mapStateToPropsForPicked: MapStateToProps<PickedStateProps, PickedOwnProps, {}> = (state: any): PickedStateProps => {
        return { state: "string" };
    };
    const ConnectedWithPickedOwnProps = connect(mapStateToPropsForPicked)(AllPropsComponent);
    <ConnectedWithPickedOwnProps own="blah" />;
}

// https://github.com/DefinitelyTyped/DefinitelyTyped/issues/16021
function TestMergedPropsInference() {
    interface StateProps {
        state: string;
    }

    interface DispatchProps {
        dispatch: string;
    }

    interface OwnProps {
        own: string;
    }

    interface MergedProps {
        merged: string;
    }

    class MergedPropsComponent extends React.Component<MergedProps> {
        render() {
            return <div />;
        }
    }

    function mapStateToProps(state: any): StateProps {
        return { state: 'string' };
    }

    function mapDispatchToProps(dispatch: Dispatch): DispatchProps {
        return { dispatch: 'string' };
    }

    const ConnectedWithOwnAndState: React.ComponentClass<OwnProps> = connect<StateProps, void, OwnProps, MergedProps>(
        mapStateToProps,
        undefined,
        (stateProps: StateProps) => ({
            merged: "merged",
        }),
    )(MergedPropsComponent);

    const ConnectedWithOwnAndDispatch: React.ComponentClass<OwnProps> = connect<void, DispatchProps, OwnProps, MergedProps>(
        undefined,
        mapDispatchToProps,
        (stateProps: undefined, dispatchProps: DispatchProps) => ({
            merged: "merged",
        }),
    )(MergedPropsComponent);

    const ConnectedWithOwn: React.ComponentClass<OwnProps> = connect<void, void, OwnProps, MergedProps>(
        undefined,
        undefined,
        () => ({
            merged: "merged",
        }),
    )(MergedPropsComponent);
}

function Issue16652() {
    interface PassedProps {
        commentIds: string[];
    }

    interface GeneratedStateProps {
        comments: Array<({ id: string } | undefined)>;
    }

    class CommentList extends React.Component<PassedProps & GeneratedStateProps & DispatchProp> { }

    const mapStateToProps = (state: any, ownProps: PassedProps): GeneratedStateProps => {
        return {
            comments: ownProps.commentIds.map(id => ({ id })),
        };
    };

    const ConnectedCommentList = connect<GeneratedStateProps, {}, PassedProps>(mapStateToProps)(
        CommentList
    );

    <ConnectedCommentList commentIds={['a', 'b', 'c']} />;
}

function Issue15463() {
    interface SpinnerProps {
        showGlobalSpinner: boolean;
    }

    class SpinnerClass extends React.Component<SpinnerProps & DispatchProp> {
        render() {
            return (<div />);
        }
    }

    const Spinner = connect((state: any) => {
        return { showGlobalSpinner: true };
    })(SpinnerClass);

    <Spinner />;
}

function RemoveInjectedAndPassOnRest() {
    interface TProps {
        showGlobalSpinner: boolean;
        foo: string;
    }
    class SpinnerClass extends React.Component<TProps & DispatchProp> {
        render() {
            return (<div />);
        }
    }

    const Spinner = connect((state: any) => {
        return { showGlobalSpinner: true };
    })(SpinnerClass);

    <Spinner foo='bar' />;
}

function TestControlledComponentWithoutDispatchProp() {
    interface MyState {
        count: number;
    }

    interface MyProps {
        label: string;
        // `dispatch` is optional, but setting it to anything
        // other than Dispatch<T> will cause an error
        //
        // dispatch: Dispatch<any>; // OK
        // dispatch: number; // ERROR
    }

    function mapStateToProps(state: MyState) {
        return {
            label: `The count is ${state.count}`,
        };
    }

    class MyComponent extends React.Component<MyProps> {
        render() {
            return <span>{this.props.label}</span>;
        }
    }

    const MyFuncComponent = (props: MyProps) => (
        <span>{props.label}</span>
    );

    const MyControlledComponent = connect(mapStateToProps)(MyComponent);
    const MyControlledFuncComponent = connect(mapStateToProps)(MyFuncComponent);
}

function TestDispatchToPropsAsObject() {
    const onClick: ActionCreator<{}> = () => ({});
    const mapStateToProps = (state: any) => {
        return {
            title: state.app.title as string,
        };
    };
    const dispatchToProps = {
        onClick,
    };

    type Props = { title: string; } & typeof dispatchToProps;
    const HeaderComponent: React.StatelessComponent<Props> = (props) => {
        return <h1>{props.title}</h1>;
    };

    const Header = connect(mapStateToProps, dispatchToProps)(HeaderComponent);
    <Header />;
}

function TestInferredFunctionalComponentWithExplicitOwnProps() {
    interface Props {
        title: string;
        extraText: string;
        onClick: () => void;
    }

    const Header = connect(
        (
            { app: { title } }: { app: { title: string } },
            { extraText }: { extraText: string }
        ) => ({
            title,
            extraText
        }),
        (dispatch) => ({
            onClick: () => dispatch({ type: 'test' })
        })
    )(({ title, extraText, onClick }: Props) => {
        return <h1 onClick={onClick}>{title} {extraText}</h1>;
    });
    <Header extraText='text' />;
}

function TestInferredFunctionalComponentWithImplicitOwnProps() {
    interface Props {
        title: string;
        extraText: string;
        onClick: () => void;
    }

    const Header = connect(
        (
            { app: { title } }: { app: { title: string } },
        ) => ({
            title,
        }),
        (dispatch) => ({
            onClick: () => dispatch({ type: 'test' })
        })
    )(({ title, extraText, onClick }: Props) => {
        return <h1 onClick={onClick}>{title} {extraText}</h1>;
    });
    <Header extraText='text' />;
}

function TestWrappedComponent() {
    interface InnerProps {
        name: string;
    }
    const Inner: React.StatelessComponent<InnerProps> = (props) => {
        return <h1>{props.name}</h1>;
    };

    const mapStateToProps = (state: any) => {
        return {
            name: "Connected",
        };
    };
    const Connected = connect(mapStateToProps)(Inner);

    // `Inner` and `Connected.WrappedComponent` require explicit `name` prop
    const TestInner = (props: any) => <Inner name="Inner" />;
    const TestWrapped = (props: any) => <Connected.WrappedComponent name="Wrapped" />;
    // `Connected` does not require explicit `name` prop
    const TestConnected = (props: any) => <Connected />;
}

function TestWithoutTOwnPropsDecoratedInference() {
    interface ForwardedProps {
        forwarded: string;
    }

    interface OwnProps {
        own: string;
    }

    interface StateProps {
        state: string;
    }

    class WithoutOwnPropsComponentClass extends React.Component<ForwardedProps & StateProps & DispatchProp<any>> {
        render() {
            return <div />;
        }
    }

    const WithoutOwnPropsComponentStateless: React.StatelessComponent<ForwardedProps & StateProps & DispatchProp<any>> = () => (<div />);

    function mapStateToProps4(state: any, ownProps: OwnProps): StateProps {
        return { state: 'string' };
    }

    // these decorations should compile, it is perfectly acceptable to receive props and ignore them
    const ConnectedWithOwnPropsClass = connect(mapStateToProps4)(WithoutOwnPropsComponentClass);
    const ConnectedWithOwnPropsStateless = connect(mapStateToProps4)(WithoutOwnPropsComponentStateless);
    const ConnectedWithTypeHintClass = connect<StateProps, void, OwnProps>(mapStateToProps4)(WithoutOwnPropsComponentClass);
    const ConnectedWithTypeHintStateless = connect<StateProps, void, OwnProps>(mapStateToProps4)(WithoutOwnPropsComponentStateless);

    // This should compile
    React.createElement(ConnectedWithOwnPropsClass, { own: 'string', forwarded: 'string' });
    React.createElement(ConnectedWithOwnPropsClass, { own: 'string', forwarded: 'string' });

    // This should not compile, it is missing ForwardedProps
    React.createElement(ConnectedWithOwnPropsClass, { own: 'string' }); // $ExpectError
    React.createElement(ConnectedWithOwnPropsStateless, { own: 'string' }); // $ExpectError

    // This should compile
    React.createElement(ConnectedWithOwnPropsClass, { own: 'string', forwarded: 'string' });
    React.createElement(ConnectedWithOwnPropsStateless, { own: 'string', forwarded: 'string' });

    // This should not compile, it is missing ForwardedProps
    React.createElement(ConnectedWithTypeHintClass, { own: 'string' });  // $ExpectError
    React.createElement(ConnectedWithTypeHintStateless, { own: 'string' });  // $ExpectError

    interface AllProps {
        own: string;
        state: string;
    }

    class AllPropsComponent extends React.Component<AllProps & DispatchProp<any>> {
        render() {
            return <div />;
        }
    }

    type PickedOwnProps = Pick<AllProps, "own">;
    type PickedStateProps = Pick<AllProps, "state">;

    const mapStateToPropsForPicked: MapStateToProps<PickedStateProps, PickedOwnProps, {}> = (state: any): PickedStateProps => {
        return { state: "string" };
    };
    const ConnectedWithPickedOwnProps = connect(mapStateToPropsForPicked)(AllPropsComponent);
    <ConnectedWithPickedOwnProps own="blah" />;
}

// https://github.com/DefinitelyTyped/DefinitelyTyped/issues/25321#issuecomment-387659500
function ProviderAcceptsStoreWithCustomAction() {
    const reducer: Reducer<
        { foo: number } | undefined,
        { type: "foo"; payload: number }
    > = state => state;

    const store = createStore(reducer);

    const Whatever = () => (
        <Provider store={store}>
            <div>Whatever</div>
        </Provider>
    );
}

function TestOptionalPropsMergedCorrectly() {
    interface OptionalDecorationProps {
        foo: string;
        bar: number;
        optionalProp?: boolean;
        dependsOnDispatch?: () => void;
    }

    class Component extends React.Component<OptionalDecorationProps> {
        render() {
            return <div />;
        }
    }

    interface MapStateProps {
        foo: string;
        bar: number;
        optionalProp: boolean;
    }

    interface MapDispatchProps {
        dependsOnDispatch: () => void;
    }

    function mapStateToProps(state: any): MapStateProps {
        return {
            foo: 'foo',
            bar: 42,
            optionalProp: true,
        };
    }

    function mapDispatchToProps(dispatch: any): MapDispatchProps {
        return {
            dependsOnDispatch: () => { }
        };
    }

    connect(mapStateToProps, mapDispatchToProps)(Component);
}

function TestMoreGeneralDecorationProps() {
    // connect() should support decoration props that are more permissive
    // than the injected props, as long as the injected props can satisfy
    // the decoration props.
    interface MoreGeneralDecorationProps {
        foo: string | number;
        bar: number | 'foo';
        optionalProp?: boolean | object;
        dependsOnDispatch?: () => void;
    }

    class Component extends React.Component<MoreGeneralDecorationProps> {
        render() {
            return <div />;
        }
    }

    interface MapStateProps {
        foo: string;
        bar: number;
        optionalProp: boolean;
    }

    interface MapDispatchProps {
        dependsOnDispatch: () => void;
    }

    function mapStateToProps(state: any): MapStateProps {
        return {
            foo: 'foo',
            bar: 42,
            optionalProp: true,
        };
    }

    function mapDispatchToProps(dispatch: any): MapDispatchProps {
        return {
            dependsOnDispatch: () => { }
        };
    }

    connect(mapStateToProps, mapDispatchToProps)(Component);
}

function TestFailsMoreSpecificInjectedProps() {
    interface MoreSpecificDecorationProps {
        foo: string;
        bar: number;
        dependsOnDispatch: () => void;
    }

    class Component extends React.Component<MoreSpecificDecorationProps> {
        render() {
            return <div />;
        }
    }

    interface MapStateProps {
        foo: string | number;
        bar: number | 'foo';
        dependsOnDispatch?: () => void;
    }

    interface MapDispatchProps {
        dependsOnDispatch?: () => void;
    }

    function mapStateToProps(state: any): MapStateProps {
        return {
            foo: 'foo',
            bar: 42,
        };
    }

    function mapDispatchToProps(dispatch: any): MapDispatchProps {
        return {
            dependsOnDispatch: () => { }
        };
    }

    // Since it is possible the injected props could fail to satisfy the decoration props,
    // the following line should fail to compile.
    connect(mapStateToProps, mapDispatchToProps)(Component); // $ExpectError

    // Confirm that this also fails with functional components
    const FunctionalComponent = (props: MoreSpecificDecorationProps) => null;
    connect(mapStateToProps, mapDispatchToProps)(Component); // $ExpectError
}

function TestLibraryManagedAttributes() {
    interface OwnProps {
        bar: number;
        fn: () => void;
    }

    interface MapStateProps {
        foo: string;
    }

    class Component extends React.Component<OwnProps & MapStateProps> {
        static defaultProps = {
            bar: 0,
        };

        render() {
            return <div />;
        }
    }

    function mapStateToProps(state: any): MapStateProps {
        return {
            foo: 'foo',
        };
    }

    const ConnectedComponent = connect(mapStateToProps)(Component);
    <ConnectedComponent fn={() => { }} />;

    const ConnectedComponent2 = connect<MapStateProps, void, OwnProps>(mapStateToProps)(Component);
<<<<<<< HEAD
    <ConnectedComponent2 fn={() => {}} />;
}

function TestSelector() {
    interface OwnProps { key?: string; }
    interface State { key: string; }

    const simpleSelect: Selector<State, string> = (state: State) => state.key;
    const notSimpleSelect: Selector<State, string, OwnProps> = (state: State, ownProps: OwnProps) => ownProps.key || state.key;

    const ownProps = {};
    const state = { key: 'value' };
    simpleSelect(state);
    notSimpleSelect(state, ownProps);
=======
    <ConnectedComponent2 fn={() => { }} />;
}

function TestProviderContext() {
    const store: Store = createStore((state = {}) => state);
    const nullContext = React.createContext(null);

    // To ensure type safety when consuming the context in an app, a null-context does not suffice.
    <Provider store={store} context={nullContext}></Provider>; // $ExpectError

    // Providing a an object of the correct type ensures type safety when consuming the context.
    const initialContextValue: ReactReduxContextValue = { storeState: null, store };
    const context = React.createContext(initialContextValue);

    <Provider store={store} context={context}></Provider>;

    // react-redux exports a default context used internally if none is supplied, used as shown below.
    class ComponentWithDefaultContext extends React.Component {
        static contextType = ReactReduxContext;
    }

    <Provider store={store}>
        <ComponentWithDefaultContext />
    </Provider>;

    // Null is not a valid value for the context.
    <Provider store={store} context={null} />; // $ExpectError
>>>>>>> 5f012ded
}<|MERGE_RESOLUTION|>--- conflicted
+++ resolved
@@ -1,11 +1,7 @@
 import * as React from 'react';
 import * as ReactDOM from 'react-dom';
 import { Store, Dispatch, AnyAction, ActionCreator, createStore, bindActionCreators, ActionCreatorsMapObject, Reducer } from 'redux';
-<<<<<<< HEAD
-import { Connect, connect, createProvider, Provider, DispatchProp, MapStateToProps, Options, Selector } from 'react-redux';
-=======
-import { Connect, connect, Provider, DispatchProp, MapStateToProps, Options, ReactReduxContext, ReactReduxContextValue } from 'react-redux';
->>>>>>> 5f012ded
+import { Connect, connect, createProvider, Provider, DispatchProp, MapStateToProps, Options, ReactReduxContext, ReactReduxContextValue } from 'react-redux';
 import objectAssign = require('object-assign');
 
 //
@@ -1168,8 +1164,33 @@
     <ConnectedComponent fn={() => { }} />;
 
     const ConnectedComponent2 = connect<MapStateProps, void, OwnProps>(mapStateToProps)(Component);
-<<<<<<< HEAD
-    <ConnectedComponent2 fn={() => {}} />;
+    <ConnectedComponent2 fn={() => { }} />;
+}
+
+function TestProviderContext() {
+    const store: Store = createStore((state = {}) => state);
+    const nullContext = React.createContext(null);
+
+    // To ensure type safety when consuming the context in an app, a null-context does not suffice.
+    <Provider store={store} context={nullContext}></Provider>; // $ExpectError
+
+    // Providing a an object of the correct type ensures type safety when consuming the context.
+    const initialContextValue: ReactReduxContextValue = { storeState: null, store };
+    const context = React.createContext(initialContextValue);
+
+    <Provider store={store} context={context}></Provider>;
+
+    // react-redux exports a default context used internally if none is supplied, used as shown below.
+    class ComponentWithDefaultContext extends React.Component {
+        static contextType = ReactReduxContext;
+    }
+
+    <Provider store={store}>
+        <ComponentWithDefaultContext />
+    </Provider>;
+
+    // Null is not a valid value for the context.
+    <Provider store={store} context={null} />; // $ExpectError
 }
 
 function TestSelector() {
@@ -1183,33 +1204,4 @@
     const state = { key: 'value' };
     simpleSelect(state);
     notSimpleSelect(state, ownProps);
-=======
-    <ConnectedComponent2 fn={() => { }} />;
-}
-
-function TestProviderContext() {
-    const store: Store = createStore((state = {}) => state);
-    const nullContext = React.createContext(null);
-
-    // To ensure type safety when consuming the context in an app, a null-context does not suffice.
-    <Provider store={store} context={nullContext}></Provider>; // $ExpectError
-
-    // Providing a an object of the correct type ensures type safety when consuming the context.
-    const initialContextValue: ReactReduxContextValue = { storeState: null, store };
-    const context = React.createContext(initialContextValue);
-
-    <Provider store={store} context={context}></Provider>;
-
-    // react-redux exports a default context used internally if none is supplied, used as shown below.
-    class ComponentWithDefaultContext extends React.Component {
-        static contextType = ReactReduxContext;
-    }
-
-    <Provider store={store}>
-        <ComponentWithDefaultContext />
-    </Provider>;
-
-    // Null is not a valid value for the context.
-    <Provider store={store} context={null} />; // $ExpectError
->>>>>>> 5f012ded
 }