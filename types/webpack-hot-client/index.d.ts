--- conflicted
+++ resolved
@@ -48,11 +48,7 @@
     server?: net.Server;
     /** Webpack stats configuration */
     stats?: webpack.Options.Stats;
-<<<<<<< HEAD
-    /** Valid build targets */
-=======
     /** Webpack compile target */
->>>>>>> 7bb66a4c
     validTargets?: string[];
   }
 }