// Type definitions for Alexa SDK for Node.js v1.1.0
// Project: https://github.com/alexa/alexa-skills-kit-sdk-for-nodejs
// Definitions by: Pete Beegle <https://github.com/petebeegle>, Huw <https://github.com/hoo29>
// Definitions: https://github.com/DefinitelyTyped/DefinitelyTyped
// TypeScript Version: 2.2

export function handler(event: RequestBody, context: Context, callback?: Function): AlexaObject;
export function CreateStateHandler(state: string, obj: any): any;
export var StateString: string;

<<<<<<< HEAD
interface AlexaObject extends Handler {
=======
type ConfirmationStatuses = "NONE" | "DENIED" | "CONFIRMED";
type DialogStates = "STARTED" | "IN_PROGRESS" | "COMPLETED";

interface AlexaObject {
>>>>>>> 528a0c1e
    _event: any;
    _context: any;
    _callback: any;
    state: any;
    appId: any;
    response: any;
    dynamoDBTableName: any;
    saveBeforeResponse: boolean;
    registerHandlers: (...handlers: Handlers[]) => any;
    execute: () => void;
}

interface Handlers {
    [intent: string]: (this: Handler) => void;
}

interface Handler {
    on: any;
    emit(event: string, ...args: any[]): boolean;
    emitWithState: any;
    state: any;
    handler: any;
    event: RequestBody;
    attributes: any;
    context: any;
    name: any;
    isOverriden: any;
}

interface Context {
    callbackWaitsForEmptyEventLoop: boolean;
    logGroupName: string;
    logStreamName: string;
    functionName: string;
    memoryLimitInMB: string;
    functionVersion: string;
    invokeid: string;
    awsRequestId: string;
}

interface RequestBody {
    version: string;
    session: Session;
    request: LaunchRequest | IntentRequest | SessionEndedRequest;
}

interface Session {
    new: boolean;
    sessionId: string;
    attributes: any;
    application: SessionApplication;
    user: SessionUser;
}

interface SessionApplication {
    applicationId: string;
}

interface SessionUser {
    userId: string;
    accessToken: string;
}

interface LaunchRequest extends IRequest { }

interface IntentRequest extends IRequest {
    dialogState: DialogStates;
    intent: Intent;
}

interface SlotValue {
    confirmationStatus: ConfirmationStatuses;
    name: string;
    value?: any;
}

interface Intent {
    confirmationStatus: ConfirmationStatuses;
    name: string;
    slots: Record<string, SlotValue>;
}

interface SessionEndedRequest extends IRequest {
    reason: string;
}

interface IRequest {
    type: "LaunchRequest" | "IntentRequest" | "SessionEndedRequest";
    requestId: string;
    timeStamp: string;
}

interface ResponseBody {
    version: string;
    sessionAttributes?: any;
    response: Response;
}

interface Response {
    outputSpeech?: OutputSpeech;
    card?: Card;
    reprompt?: Reprompt;
    shouldEndSession: boolean;
}

interface OutputSpeech {
    type: "PlainText" | "SSML";
    text?: string;
    ssml?: string;
}

interface Card {
    type: "Simple" | "Standard" | "LinkAccount";
    title?: string;
    content?: string;
    text?: string;
    image?: Image;
}

interface Image {
    smallImageUrl: string;
    largeImageUrl: string;
}

interface Reprompt {
    outputSpeech: OutputSpeech;
}<|MERGE_RESOLUTION|>--- conflicted
+++ resolved
@@ -8,14 +8,10 @@
 export function CreateStateHandler(state: string, obj: any): any;
 export var StateString: string;
 
-<<<<<<< HEAD
-interface AlexaObject extends Handler {
-=======
 type ConfirmationStatuses = "NONE" | "DENIED" | "CONFIRMED";
 type DialogStates = "STARTED" | "IN_PROGRESS" | "COMPLETED";
 
-interface AlexaObject {
->>>>>>> 528a0c1e
+interface AlexaObject extends Handler {
     _event: any;
     _context: any;
     _callback: any;
