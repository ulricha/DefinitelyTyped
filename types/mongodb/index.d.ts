// Type definitions for MongoDB v3.0
// Project: https://github.com/mongodb/node-mongodb-native/tree/3.0.0
// Definitions by: Federico Caselli <https://github.com/CaselIT>
//                 Alan Marcell <https://github.com/alanmarcell>
//                 Gady Piazza <https://github.com/kikar>
//                 Jason Dreyzehner <https://github.com/bitjson>
//                 Gaurav Lahoti <https://github.com/dante-101>
//                 Mariano Cortesi <https://github.com/mcortesi>
//                 Enrico Picci <https://github.com/EnricoPicci>
//                 Alexander Christie <https://github.com/AJCStriker>
//                 Julien Chaumond <https://github.com/julien-c>
//                 Dan Aprahamian <https://github.com/daprahamian>
// Definitions: https://github.com/DefinitelyTyped/DefinitelyTyped
// TypeScript Version: 2.3

// Documentation : http://mongodb.github.io/node-mongodb-native/3.0/api/

/// <reference types="node" />
/// <reference types="bson" />

import { ObjectID } from 'bson';
import { EventEmitter } from 'events';
import { Readable, Writable } from "stream";

export function connect(uri: string, options?: MongoClientOptions): Promise<Db>;
export function connect(uri: string, callback: MongoCallback<Db>): void;
export function connect(uri: string, options: MongoClientOptions, callback: MongoCallback<Db>): void;

export { Binary, Double, Long, Decimal128, MaxKey, MinKey, ObjectID, ObjectId, Timestamp, DBRef } from 'bson';

// Class documentation : http://mongodb.github.io/node-mongodb-native/3.0/api/MongoClient.html
export class MongoClient extends EventEmitter {
    constructor(uri: string, options?: MongoClientOptions);
    /** http://mongodb.github.io/node-mongodb-native/3.0/api/MongoClient.html#.connect */
    static connect(uri: string, callback: MongoCallback<MongoClient>): void;
    static connect(uri: string, options?: MongoClientOptions): Promise<MongoClient>;
    static connect(uri: string, options: MongoClientOptions, callback: MongoCallback<MongoClient>): void;
    /**
     * @deprecated
     * http://mongodb.github.io/node-mongodb-native/3.0/api/MongoClient.html#connect
     */
    connect(): Promise<MongoClient>;
    connect(callback: MongoCallback<MongoClient>): void;
    /** http://mongodb.github.io/node-mongodb-native/3.0/api/MongoClient.html#close */
    close(callback: MongoCallback<void>): void;
    close(force?: boolean): Promise<void>;
    close(force: boolean, callback: MongoCallback<void>): void;
    /** http://mongodb.github.io/node-mongodb-native/3.0/api/MongoClient.html#db */
    db(dbName?: string, options?: MongoClientCommonOption): Db
    /** http://mongodb.github.io/node-mongodb-native/3.0/api/MongoClient.html#isConnected */
    isConnected(options?: MongoClientCommonOption): boolean;
    /** http://mongodb.github.io/node-mongodb-native/3.0/api/MongoClient.html#logout */
    logout(callback: MongoCallback<any>): void;
    logout(options?: { dbName?: string }): Promise<any>;
    logout(options: { dbName?: string }, callback: MongoCallback<any>): void;
    /** http://mongodb.github.io/node-mongodb-native/3.0/api/MongoClient.html#startSession */
    startSession(options?: any): ClientSession;
}

declare class ClientSession extends EventEmitter {
    endSession(callback?: MongoCallback<void>): void;
    endSession(options: any, callback?: MongoCallback<void>): void;
    equals(session: ClientSession): boolean;
}

export interface MongoClientCommonOption {
    /** Do not make the db an event listener to the original connection. */
    noListener?: boolean;
    /** Control if you want to return a cached instance or have a new one created */
    returnNonCachedInstance?: boolean;
}

export interface MongoCallback<T> {
    (error: MongoError, result: T): void;
}

/** http://mongodb.github.io/node-mongodb-native/3.0/api/MongoError.html */
export class MongoError extends Error {
    constructor(message: string);
    static create(options: Object): MongoError;
    code?: number;
}

/** http://mongodb.github.io/node-mongodb-native/3.0/api/MongoClient.html#.connect */
export interface MongoClientOptions extends
    DbCreateOptions,
    ServerOptions,
    MongosOptions,
    ReplSetOptions,
    SocketOptions,
    SSLOptions,
    HighAvailabilityOptions {
    // The logging level (error/warn/info/debug)
    loggerLevel?: string;
    // Custom logger object
    logger?: Object;
    // Default: false;
    validateOptions?: Object;
    // The name of the application that created this MongoClient instance.
    appname?: string;
    auth?: {
        user: string;
        password: string;
    }
}

export interface SSLOptions {
    // Passed directly through to tls.createSecureContext. See https://nodejs.org/dist/latest-v9.x/docs/api/tls.html#tls_tls_createsecurecontext_options for more info.
    ciphers?: string;
    // Passed directly through to tls.createSecureContext. See https://nodejs.org/dist/latest-v9.x/docs/api/tls.html#tls_tls_createsecurecontext_options for more info.
    ecdhCurve?: string;
    // Default:5; Number of connections for each server instance
    poolSize?: number;
    // If present, the connection pool will be initialized with minSize connections, and will never dip below minSize connections
    minSize?: number;
    // Use ssl connection (needs to have a mongod server with ssl support)
    ssl?: boolean;
    // Default: true; Validate mongod server certificate against ca (mongod server >=2.4 with ssl support required)
    sslValidate?: boolean;
    // Default: true; Server identity checking during SSL
    checkServerIdentity?: boolean | Function;
    // Array of valid certificates either as Buffers or Strings
    sslCA?: Array<Buffer | string>;
    // SSL Certificate revocation list binary buffer
    sslCRL?: Array<Buffer | string>;
    // SSL Certificate binary buffer
    sslCert?: Buffer | string;
    // SSL Key file binary buffer
    sslKey?: Buffer | string;
    // SSL Certificate pass phrase
    sslPass?: Buffer | string;
    // String containing the server name requested via TLS SNI.
    servername?: string;
}

export interface HighAvailabilityOptions {
    // Default: true; Turn on high availability monitoring.
    ha?: boolean;
    // Default: 10000; The High availability period for replicaset inquiry
    haInterval?: number;
    // Default: false;
    domainsEnabled?: boolean;
}

// See http://mongodb.github.io/node-mongodb-native/3.0/api/ReadPreference.html
export class ReadPreference {
    constructor(mode: string, tags: Object);
    mode: string;
    tags: any;
    options: { maxStalenessSeconds?: number }; // Max Secondary Read Stalleness in Seconds
    static PRIMARY: string;
    static PRIMARY_PREFERRED: string;
    static SECONDARY: string;
    static SECONDARY_PREFERRED: string;
    static NEAREST: string;
    isValid(mode: string): boolean;
    static isValid(mode: string): boolean;
}

/** http://mongodb.github.io/node-mongodb-native/3.0/api/Db.html */
export interface DbCreateOptions extends CommonOptions {
    // If the database authentication is dependent on another databaseName.
    authSource?: string;
    // Default: false; Force server to create _id fields instead of client.
    forceServerObjectId?: boolean;
    // Default: false; Use c++ bson parser.
    native_parser?: boolean;
    // Serialize functions on any object.
    serializeFunctions?: boolean;
    // Specify if the BSON serializer should ignore undefined fields.
    ignoreUndefined?: boolean;
    // Return document results as raw BSON buffers.
    raw?: boolean;
    // Default: true; Promotes Long values to number if they fit inside the 53 bits resolution.
    promoteLongs?: boolean;
    // Default: false; Promotes Binary BSON values to native Node Buffers
    promoteBuffers?: boolean;
    // the prefered read preference. use 'ReadPreference' class.
    readPreference?: ReadPreference | string;
    // Default: true; Promotes BSON values to native types where possible, set to false to only receive wrapper types.
    promoteValues?: Object;
    // Custom primary key factory to generate _id values (see Custom primary keys).
    pkFactory?: Object;
    // ES6 compatible promise constructor
    promiseLibrary?: Object;
    /** https://docs.mongodb.com/manual/reference/read-concern/#read-concern */
    readConcern?: { level?: Object };
    // Sets a cap on how many operations the driver will buffer up before giving up on getting a
    // working connection, default is -1 which is unlimited.
    bufferMaxEntries?: number;
}

/** http://mongodb.github.io/node-mongodb-native/3.0/api/Server.html */
export interface SocketOptions {
    // Reconnect on error. default:false
    autoReconnect?: boolean;
    // TCP Socket NoDelay option. default:true
    noDelay?: boolean;
    // TCP KeepAlive on the socket with a X ms delay before start. default:0
    keepAlive?: number;
    // TCP Connection timeout setting. default 0
    connectTimeoutMS?: number;
    // TCP Socket timeout setting. default 0
    socketTimeoutMS?: number;
}

/** http://mongodb.github.io/node-mongodb-native/3.0/api/Server.html */
export interface ServerOptions extends SSLOptions {
    // Default: 30;
    reconnectTries?: number;
    // Default: 1000;
    reconnectInterval?: number;
    // Default: true;
    monitoring?: boolean
    socketOptions?: SocketOptions;
    // Default: 10000; The High availability period for replicaset inquiry
    haInterval?: number;
    // Default: false;
    domainsEnabled?: boolean;
}

/** http://mongodb.github.io/node-mongodb-native/3.0/api/Mongos.html */
export interface MongosOptions extends SSLOptions, HighAvailabilityOptions {
    // Default: 15; Cutoff latency point in MS for MongoS proxy selection
    acceptableLatencyMS?: number;
    socketOptions?: SocketOptions;
}

/** http://mongodb.github.io/node-mongodb-native/3.0/api/ReplSet.html */
export interface ReplSetOptions extends SSLOptions, HighAvailabilityOptions {
    // The max staleness to secondary reads (values under 10 seconds cannot be guaranteed);
    maxStalenessSeconds?: number;
    // The name of the replicaset to connect to.
    replicaSet?: string;
    // Default: 15 ; Range of servers to pick when using NEAREST (lowest ping ms + the latency fence, ex: range of 1 to (1 + 15) ms)
    secondaryAcceptableLatencyMS?: number;
    connectWithNoPrimary?: boolean;
    socketOptions?: SocketOptions;
}

export type ProfilingLevel = 'off' | 'slow_only' | 'all';

// Class documentation : http://mongodb.github.io/node-mongodb-native/3.0/api/Db.html
export class Db extends EventEmitter {
    constructor(databaseName: string, serverConfig: Server | ReplSet | Mongos, options?: DbCreateOptions);

    serverConfig: Server | ReplSet | Mongos;
    bufferMaxEntries: number;
    databaseName: string;
    options: any;
    native_parser: boolean;
    slaveOk: boolean;
    writeConcern: any;

    /** http://mongodb.github.io/node-mongodb-native/3.0/api/Db.html#addUser */
    addUser(username: string, password: string, callback: MongoCallback<any>): void;
    addUser(username: string, password: string, options?: DbAddUserOptions): Promise<any>;
    addUser(username: string, password: string, options: DbAddUserOptions, callback: MongoCallback<any>): void;
    /** http://mongodb.github.io/node-mongodb-native/3.0/api/Db.html#admin */
    admin(): Admin;
    /** http://mongodb.github.io/node-mongodb-native/3.0/api/Db.html#collection */
    collection<TSchema = Default>(name: string): Collection<TSchema>;
    collection<TSchema = Default>(name: string, callback: MongoCallback<Collection<TSchema>>): Collection<TSchema>;
    collection<TSchema = Default>(name: string, options: DbCollectionOptions, callback: MongoCallback<Collection<TSchema>>): Collection<TSchema>;
    /** http://mongodb.github.io/node-mongodb-native/3.0/api/Db.html#collections */
    collections(): Promise<Collection<Default>[]>;
    collections(callback: MongoCallback<Collection<Default>[]>): void;
    /** http://mongodb.github.io/node-mongodb-native/3.0/api/Db.html#command */
    command(command: Object, callback: MongoCallback<any>): void;
    command(command: Object, options?: { readPreference: ReadPreference | string }): Promise<any>;
    command(command: Object, options: { readPreference: ReadPreference | string }, callback: MongoCallback<any>): void;
    /** http://mongodb.github.io/node-mongodb-native/3.0/api/Db.html#createCollection */
    createCollection<TSchema = Default>(name: string, callback: MongoCallback<Collection<TSchema>>): void;
    createCollection<TSchema = Default>(name: string, options?: CollectionCreateOptions): Promise<Collection<TSchema>>;
    createCollection<TSchema = Default>(name: string, options: CollectionCreateOptions, callback: MongoCallback<Collection<TSchema>>): void;
    /** http://mongodb.github.io/node-mongodb-native/3.0/api/Db.html#createIndex */
    createIndex(name: string, fieldOrSpec: string | Object, callback: MongoCallback<any>): void;
    createIndex(name: string, fieldOrSpec: string | Object, options?: IndexOptions): Promise<any>;
    createIndex(name: string, fieldOrSpec: string | Object, options: IndexOptions, callback: MongoCallback<any>): void;
    /** http://mongodb.github.io/node-mongodb-native/3.0/api/Db.html#dropCollection */
    dropCollection(name: string): Promise<boolean>;
    dropCollection(name: string, callback: MongoCallback<boolean>): void;
    /** http://mongodb.github.io/node-mongodb-native/3.0/api/Db.html#dropDatabase */
    dropDatabase(): Promise<any>;
    dropDatabase(callback: MongoCallback<any>): void;
    /** http://mongodb.github.io/node-mongodb-native/3.0/api/Db.html#executeDbAdminCommand */
    executeDbAdminCommand(command: Object, callback: MongoCallback<any>): void;
    executeDbAdminCommand(command: Object, options?: { readPreference?: ReadPreference | string, maxTimeMS?: number }): Promise<any>;
    executeDbAdminCommand(command: Object, options: { readPreference?: ReadPreference | string, maxTimeMS?: number }, callback: MongoCallback<any>): void;
    /** http://mongodb.github.io/node-mongodb-native/3.0/api/Db.html#indexInformation */
    indexInformation(name: string, callback: MongoCallback<any>): void;
    indexInformation(name: string, options?: { full?: boolean, readPreference?: ReadPreference | string }): Promise<any>;
    indexInformation(name: string, options: { full?: boolean, readPreference?: ReadPreference | string }, callback: MongoCallback<any>): void;
    /** http://mongodb.github.io/node-mongodb-native/3.0/api/Db.html#listCollections */
    listCollections(filter?: Object, options?: { batchSize?: number, readPreference?: ReadPreference | string }): CommandCursor;
    /** http://mongodb.github.io/node-mongodb-native/3.0/api/Db.html#profilingInfo */
    /** @deprecated Query the system.profile collection directly. */
    profilingInfo(callback: MongoCallback<any>): void;
    profilingInfo(options?: { session?: ClientSession }): Promise<void>;
    profilingInfo(options: { session?: ClientSession }, callback: MongoCallback<void>): void;
    /** http://mongodb.github.io/node-mongodb-native/3.0/api/Db.html#profilingLevel */
    profilingLevel(callback: MongoCallback<ProfilingLevel>): void;
    profilingLevel(options?: { session?: ClientSession }): Promise<ProfilingLevel>;
    profilingLevel(options: { session?: ClientSession }, callback: MongoCallback<ProfilingLevel>): void;
    /** http://mongodb.github.io/node-mongodb-native/3.0/api/Db.html#removeUser */
    removeUser(username: string, callback: MongoCallback<any>): void;
    removeUser(username: string, options?: CommonOptions): Promise<any>;
    removeUser(username: string, options: CommonOptions, callback: MongoCallback<any>): void;
    /** http://mongodb.github.io/node-mongodb-native/3.0/api/Db.html#renameCollection */
    renameCollection<TSchema = Default>(fromCollection: string, toCollection: string, callback: MongoCallback<Collection<TSchema>>): void;
    renameCollection<TSchema = Default>(fromCollection: string, toCollection: string, options?: { dropTarget?: boolean }): Promise<Collection<TSchema>>;
    renameCollection<TSchema = Default>(fromCollection: string, toCollection: string, options: { dropTarget?: boolean }, callback: MongoCallback<Collection<TSchema>>): void;
    /** http://mongodb.github.io/node-mongodb-native/3.0/api/Db.html#setProfilingLevel */
    setProfilingLevel(level: ProfilingLevel, callback: MongoCallback<ProfilingLevel>): void;
    setProfilingLevel(level: ProfilingLevel, options?: { session?: ClientSession }): Promise<ProfilingLevel>;
    setProfilingLevel(level: ProfilingLevel, options: { session?: ClientSession }, callback: MongoCallback<ProfilingLevel>): void;
    /** http://mongodb.github.io/node-mongodb-native/3.0/api/Db.html#stats */
    stats(callback: MongoCallback<any>): void;
    stats(options?: { scale?: number }): Promise<any>;
    stats(options: { scale?: number }, callback: MongoCallback<any>): void;
}

export interface CommonOptions {
    /** The write concern. */
    w?: string | number;
    /** The write concern timeout. */
    wtimeout?: number;
    /** Specify a journal write concern. */
    j?: boolean;
    /** Session to use for this operation */
    session?: ClientSession;
}

// Deprecated http://mongodb.github.io/node-mongodb-native/3.0/api/Server.html
export class Server extends EventEmitter {
    constructor(host: string, port: number, options?: ServerOptions);

    connections(): Array<any>;
}

// Deprecated http://mongodb.github.io/node-mongodb-native/3.0/api/ReplSet.html
export class ReplSet extends EventEmitter {
    constructor(servers: Array<Server>, options?: ReplSetOptions);

    connections(): Array<any>;
}

// Deprecated http://mongodb.github.io/node-mongodb-native/3.0/api/ReplSet.html
export class Mongos extends EventEmitter {
    constructor(servers: Array<Server>, options?: MongosOptions);

    connections(): Array<any>;
}

/** http://mongodb.github.io/node-mongodb-native/3.0/api/Db.html#addUser */
export interface DbAddUserOptions extends CommonOptions {
    customData?: Object;
    roles?: Object[];
}

/** http://mongodb.github.io/node-mongodb-native/3.0/api/Db.html#createCollection */
export interface CollectionCreateOptions extends CommonOptions {
    raw?: boolean;
    pkFactory?: Object;
    readPreference?: ReadPreference | string;
    serializeFunctions?: boolean;
    strict?: boolean;
    capped?: boolean;
    autoIndexId?: boolean;
    size?: number;
    max?: number;
    flags?: number;
    storageEngine?: object;
    validator?: object;
    validationLevel?: "off" | "strict" | "moderate";
    validationAction?: "error" | "warn";
    indexOptionDefaults?: object;
    viewOn?: string;
    pipeline?: any[];
    collation?: object;
}

/** http://mongodb.github.io/node-mongodb-native/3.0/api/Db.html#collection */
export interface DbCollectionOptions extends CommonOptions {
    raw?: boolean;
    pkFactory?: Object;
    readPreference?: ReadPreference | string;
    serializeFunctions?: boolean;
    strict?: boolean;
    readConcern?: { level: Object };
}

/** http://mongodb.github.io/node-mongodb-native/3.0/api/Db.html#createIndex */
export interface IndexOptions extends CommonOptions {
    // Creates an unique index.
    unique?: boolean;
    // Creates a sparse index.
    sparse?: boolean;
    // Creates the index in the background, yielding whenever possible.
    background?: boolean;
    // A unique index cannot be created on a key that has pre-existing duplicate values.
    // If you would like to create the index anyway, keeping the first document the database indexes and
    // deleting all subsequent documents that have duplicate value
    dropDups?: boolean;
    // For geo spatial indexes set the lower bound for the co-ordinates.
    min?: number;
    // For geo spatial indexes set the high bound for the co-ordinates.
    max?: number;
    // Specify the format version of the indexes.
    v?: number;
    // Allows you to expire data on indexes applied to a data (MongoDB 2.2 or higher)
    expireAfterSeconds?: number;
    // Override the auto generated index name (useful if the resulting name is larger than 128 bytes)
    name?: string;
    // Creates a partial index based on the given filter object (MongoDB 3.2 or higher)
    partialFilterExpression?: any;
    collation?: Object;
}

/** http://mongodb.github.io/node-mongodb-native/3.0/api/Admin.html */
export interface Admin {
    /** http://mongodb.github.io/node-mongodb-native/3.0/api/Admin.html#addUser */
    addUser(username: string, password: string, callback: MongoCallback<any>): void;
    addUser(username: string, password: string, options?: AddUserOptions): Promise<any>;
    addUser(username: string, password: string, options: AddUserOptions, callback: MongoCallback<any>): void;
    /** http://mongodb.github.io/node-mongodb-native/3.0/api/Admin.html#buildInfo */
    buildInfo(): Promise<any>;
    buildInfo(callback: MongoCallback<any>): void;
    /** http://mongodb.github.io/node-mongodb-native/3.0/api/Admin.html#command */
    command(command: Object, callback: MongoCallback<any>): void;
    command(command: Object, options?: { readPreference?: ReadPreference | string, maxTimeMS?: number }): Promise<any>;
    command(command: Object, options: { readPreference?: ReadPreference | string, maxTimeMS?: number }, callback: MongoCallback<any>): void;
    /** http://mongodb.github.io/node-mongodb-native/3.0/api/Admin.html#listDatabases */
    listDatabases(): Promise<any>;
    listDatabases(callback: MongoCallback<any>): void;
    /** http://mongodb.github.io/node-mongodb-native/3.0/api/Admin.html#ping */
    ping(): Promise<any>;
    ping(callback: MongoCallback<any>): void;
    /** http://mongodb.github.io/node-mongodb-native/3.0/api/Admin.html#removeUser */
    removeUser(username: string, callback: MongoCallback<any>): void;
    removeUser(username: string, options?: FSyncOptions): Promise<any>;
    removeUser(username: string, options: FSyncOptions, callback: MongoCallback<any>): void;
    /** http://mongodb.github.io/node-mongodb-native/3.0/api/Admin.html#replSetGetStatus */
    replSetGetStatus(): Promise<any>;
    replSetGetStatus(callback: MongoCallback<any>): void;
    /** http://mongodb.github.io/node-mongodb-native/3.0/api/Admin.html#serverInfo */
    serverInfo(): Promise<any>;
    serverInfo(callback: MongoCallback<any>): void;
    /** http://mongodb.github.io/node-mongodb-native/3.0/api/Admin.html#serverStatus */
    serverStatus(): Promise<any>;
    serverStatus(callback: MongoCallback<any>): void;
    /** http://mongodb.github.io/node-mongodb-native/3.0/api/Admin.html#validateCollection */
    validateCollection(collectionNme: string, callback: MongoCallback<any>): void;
    validateCollection(collectionNme: string, options?: Object): Promise<any>;
    validateCollection(collectionNme: string, options: Object, callback: MongoCallback<any>): void;
}

/** http://mongodb.github.io/node-mongodb-native/3.0/api/Admin.html#addUser */
export interface AddUserOptions extends CommonOptions {
    fsync: boolean;
    customData?: Object;
    roles?: Object[]
}

/** http://mongodb.github.io/node-mongodb-native/3.0/api/Admin.html#removeUser */
export interface FSyncOptions extends CommonOptions {
    fsync?: boolean
}

// Documentation : http://mongodb.github.io/node-mongodb-native/3.0/api/Collection.html
export interface Collection<TSchema = Default> {
    // Get the collection name.
    collectionName: string;
    // Get the full collection namespace.
    namespace: string;
    // The current write concern values.
    writeConcern: any;
    // The current read concern values.
    readConcern: any;
    // Get current index hint for collection.
    hint: any;
    /** http://mongodb.github.io/node-mongodb-native/3.0/api/Collection.html#aggregate */
    aggregate<T = TSchema>(pipeline: Object[], callback: MongoCallback<AggregationCursor<T>>): AggregationCursor<T>;
    aggregate<T = TSchema>(pipeline: Object[], options?: CollectionAggregationOptions, callback?: MongoCallback<AggregationCursor<T>>): AggregationCursor<T>;
    /** http://mongodb.github.io/node-mongodb-native/3.0/api/Collection.html#bulkWrite */
    bulkWrite(operations: Object[], callback: MongoCallback<BulkWriteOpResultObject>): void;
    bulkWrite(operations: Object[], options?: CollectionBluckWriteOptions): Promise<BulkWriteOpResultObject>;
    bulkWrite(operations: Object[], options: CollectionBluckWriteOptions, callback: MongoCallback<BulkWriteOpResultObject>): void;
    /** http://mongodb.github.io/node-mongodb-native/3.0/api/Collection.html#count */
    count(query: Object, callback: MongoCallback<number>): void;
    count(query: Object, options?: MongoCountPreferences): Promise<number>;
    count(query: Object, options: MongoCountPreferences, callback: MongoCallback<number>): void;
    /** http://mongodb.github.io/node-mongodb-native/3.0/api/Collection.html#createIndex */
    createIndex(fieldOrSpec: string | any, callback: MongoCallback<string>): void;
    createIndex(fieldOrSpec: string | any, options?: IndexOptions): Promise<string>;
    createIndex(fieldOrSpec: string | any, options: IndexOptions, callback: MongoCallback<string>): void;
    /** http://mongodb.github.io/node-mongodb-native/3.0/api/Collection.html#createIndexes and  http://docs.mongodb.org/manual/reference/command/createIndexes/ */
    createIndexes(indexSpecs: Object[], callback: MongoCallback<any>): void;
    createIndexes(indexSpecs: Object[], options?: {session?: ClientSession}): Promise<any>;
    createIndexes(indexSpecs: Object[], options: {session?: ClientSession}, callback: MongoCallback<any>): void;
    /** http://mongodb.github.io/node-mongodb-native/3.0/api/Collection.html#deleteMany */
    deleteMany(filter: FilterQuery<TSchema>, callback: MongoCallback<DeleteWriteOpResultObject>): void;
    deleteMany(filter: FilterQuery<TSchema>, options?: CommonOptions): Promise<DeleteWriteOpResultObject>;
    deleteMany(filter: FilterQuery<TSchema>, options: CommonOptions, callback: MongoCallback<DeleteWriteOpResultObject>): void;
    /** http://mongodb.github.io/node-mongodb-native/3.0/api/Collection.html#deleteOne */
    deleteOne(filter: FilterQuery<TSchema>, callback: MongoCallback<DeleteWriteOpResultObject>): void;
    deleteOne(filter: FilterQuery<TSchema>, options?: CommonOptions & { bypassDocumentValidation?: boolean }): Promise<DeleteWriteOpResultObject>;
    deleteOne(filter: FilterQuery<TSchema>, options: CommonOptions & { bypassDocumentValidation?: boolean }, callback: MongoCallback<DeleteWriteOpResultObject>): void;
    /** http://mongodb.github.io/node-mongodb-native/3.0/api/Collection.html#distinct */
    distinct(key: string, query: Object, callback: MongoCallback<any>): void;
    distinct(key: string, query: Object, options?: { readPreference?: ReadPreference | string, maxTimeMS?: number, session?: ClientSession }): Promise<any>;
    distinct(key: string, query: Object, options: { readPreference?: ReadPreference | string, maxTimeMS?: number, session?: ClientSession }, callback: MongoCallback<any>): void;
    /** http://mongodb.github.io/node-mongodb-native/3.0/api/Collection.html#drop */
    drop(options?: {session: ClientSession}): Promise<any>;
    drop(callback: MongoCallback<any>): void;
    drop(options: {session: ClientSession}, callback: MongoCallback<any>): void;
    /** http://mongodb.github.io/node-mongodb-native/3.0/api/Collection.html#dropIndex */
    dropIndex(indexName: string, callback: MongoCallback<any>): void;
    dropIndex(indexName: string, options?: CommonOptions & { maxTimeMS?: number }): Promise<any>;
    dropIndex(indexName: string, options: CommonOptions & { maxTimeMS?: number }, callback: MongoCallback<any>): void;
    /** http://mongodb.github.io/node-mongodb-native/3.0/api/Collection.html#dropIndexes */
    dropIndexes(options?: {session?: ClientSession, maxTimeMS?: number}): Promise<any>;
    dropIndexes(callback?: MongoCallback<any>): void;
    dropIndexes(options: {session?: ClientSession, maxTimeMS?: number}, callback: MongoCallback<any>): void;
    /** http://mongodb.github.io/node-mongodb-native/3.0/api/Collection.html#find */
    find<T = TSchema>(query?: FilterQuery<TSchema>): Cursor<T>;
    /** @deprecated */
    find<T = TSchema>(query: FilterQuery<TSchema>, options?: FindOneOptions): Cursor<T>;
    /** http://mongodb.github.io/node-mongodb-native/3.0/api/Collection.html#findOne */
    findOne<T = TSchema>(filter: FilterQuery<TSchema>, callback: MongoCallback<T | null>): void;
    findOne<T = TSchema>(filter: FilterQuery<TSchema>, options?: FindOneOptions): Promise<T | null>;
    findOne<T = TSchema>(filter: FilterQuery<TSchema>, options: FindOneOptions, callback: MongoCallback<T | null>): void;
    /** http://mongodb.github.io/node-mongodb-native/3.0/api/Collection.html#findOneAndDelete */
    findOneAndDelete(filter: FilterQuery<TSchema>, callback: MongoCallback<FindAndModifyWriteOpResultObject<TSchema>>): void;
    findOneAndDelete(filter: FilterQuery<TSchema>, options?: { projection?: Object, sort?: Object, maxTimeMS?: number, session?: ClientSession }): Promise<FindAndModifyWriteOpResultObject<TSchema>>;
    findOneAndDelete(filter: FilterQuery<TSchema>, options: { projection?: Object, sort?: Object, maxTimeMS?: number, session?: ClientSession }, callback: MongoCallback<FindAndModifyWriteOpResultObject<TSchema>>): void;
    /** http://mongodb.github.io/node-mongodb-native/3.0/api/Collection.html#findOneAndReplace */
    findOneAndReplace(filter: FilterQuery<TSchema>, replacement: Object, callback: MongoCallback<FindAndModifyWriteOpResultObject<TSchema>>): void;
    findOneAndReplace(filter: FilterQuery<TSchema>, replacement: Object, options?: FindOneAndReplaceOption): Promise<FindAndModifyWriteOpResultObject<TSchema>>;
    findOneAndReplace(filter: FilterQuery<TSchema>, replacement: Object, options: FindOneAndReplaceOption, callback: MongoCallback<FindAndModifyWriteOpResultObject<TSchema>>): void;
    /** http://mongodb.github.io/node-mongodb-native/3.0/api/Collection.html#findOneAndUpdate */
    findOneAndUpdate(filter: FilterQuery<TSchema>, update: Object, callback: MongoCallback<FindAndModifyWriteOpResultObject<TSchema>>): void;
    findOneAndUpdate(filter: FilterQuery<TSchema>, update: Object, options?: FindOneAndReplaceOption): Promise<FindAndModifyWriteOpResultObject<TSchema>>;
    findOneAndUpdate(filter: FilterQuery<TSchema>, update: Object, options: FindOneAndReplaceOption, callback: MongoCallback<FindAndModifyWriteOpResultObject<TSchema>>): void;
    /** http://mongodb.github.io/node-mongodb-native/3.0/api/Collection.html#geoHaystackSearch */
    geoHaystackSearch(x: number, y: number, callback: MongoCallback<any>): void;
    geoHaystackSearch(x: number, y: number, options?: GeoHaystackSearchOptions): Promise<any>;
    geoHaystackSearch(x: number, y: number, options: GeoHaystackSearchOptions, callback: MongoCallback<any>): void;
    /** http://mongodb.github.io/node-mongodb-native/3.0/api/Collection.html#geoNear */
    geoNear(x: number, y: number, callback: MongoCallback<any>): void;
    geoNear(x: number, y: number, options?: GeoNearOptions): Promise<any>;
    geoNear(x: number, y: number, options: GeoNearOptions, callback: MongoCallback<any>): void;
    /** http://mongodb.github.io/node-mongodb-native/3.0/api/Collection.html#group */
    group(keys: Object | Array<any> | Function | Code, condition: Object, initial: Object, reduce: Function | Code, finalize: Function | Code, command: boolean, callback: MongoCallback<any>): void;
    group(keys: Object | Array<any> | Function | Code, condition: Object, initial: Object, reduce: Function | Code, finalize: Function | Code, command: boolean, options?: { readPreference?: ReadPreference | string }): Promise<any>;
    group(keys: Object | Array<any> | Function | Code, condition: Object, initial: Object, reduce: Function | Code, finalize: Function | Code, command: boolean, options: { readPreference?: ReadPreference | string }, callback: MongoCallback<any>): void;
    /** http://mongodb.github.io/node-mongodb-native/3.0/api/Collection.html#indexes */
    indexes(options?: {session: ClientSession}): Promise<any>;
    indexes(callback: MongoCallback<any>): void;
    indexes(options: {session?: ClientSession}, callback: MongoCallback<any>): void;
    /** http://mongodb.github.io/node-mongodb-native/3.0/api/Collection.html#indexExists */
    indexExists(indexes: string | string[], callback: MongoCallback<boolean>): void;
    indexExists(indexes: string | string[], options?: {session: ClientSession}): Promise<boolean>;
    indexExists(indexes: string | string[], options: {session: ClientSession}, callback: MongoCallback<boolean>): void;
    /** http://mongodb.github.io/node-mongodb-native/3.0/api/Collection.html#indexInformation */
    indexInformation(callback: MongoCallback<any>): void;
    indexInformation(options?: { full: boolean, session: ClientSession }): Promise<any>;
    indexInformation(options: { full: boolean, session: ClientSession }, callback: MongoCallback<any>): void;
    /** http://mongodb.github.io/node-mongodb-native/3.0/api/Collection.html#initializeOrderedBulkOp */
    initializeOrderedBulkOp(options?: CommonOptions): OrderedBulkOperation;
    /** http://mongodb.github.io/node-mongodb-native/3.0/api/Collection.html#initializeUnorderedBulkOp */
    initializeUnorderedBulkOp(options?: CommonOptions): UnorderedBulkOperation;
    /** http://mongodb.github.io/node-mongodb-native/3.0/api/Collection.html#insertOne */
    /** @deprecated Use insertOne, insertMany or bulkWrite */
    insert(docs: Object, callback: MongoCallback<InsertOneWriteOpResult>): void;
    /** @deprecated Use insertOne, insertMany or bulkWrite */
    insert(docs: Object, options?: CollectionInsertOneOptions): Promise<InsertOneWriteOpResult>;
    /** @deprecated Use insertOne, insertMany or bulkWrite */
    insert(docs: Object, options: CollectionInsertOneOptions, callback: MongoCallback<InsertOneWriteOpResult>): void;
    /** http://mongodb.github.io/node-mongodb-native/3.0/api/Collection.html#insertMany */
    insertMany(docs: Object[], callback: MongoCallback<InsertWriteOpResult>): void;
    insertMany(docs: Object[], options?: CollectionInsertManyOptions): Promise<InsertWriteOpResult>;
    insertMany(docs: Object[], options: CollectionInsertManyOptions, callback: MongoCallback<InsertWriteOpResult>): void;
    /** http://mongodb.github.io/node-mongodb-native/3.0/api/Collection.html#insertOne */
    insertOne(docs: Object, callback: MongoCallback<InsertOneWriteOpResult>): void;
    insertOne(docs: Object, options?: CollectionInsertOneOptions): Promise<InsertOneWriteOpResult>;
    insertOne(docs: Object, options: CollectionInsertOneOptions, callback: MongoCallback<InsertOneWriteOpResult>): void;
    /** http://mongodb.github.io/node-mongodb-native/3.0/api/Collection.html#isCapped */
    isCapped(options?: {session: ClientSession}): Promise<any>;
    isCapped(callback: MongoCallback<any>): void;
    isCapped(options: {session: ClientSession}, callback: MongoCallback<any>): void;
    /** http://mongodb.github.io/node-mongodb-native/3.0/api/Collection.html#listIndexes */
    listIndexes(options?: { batchSize?: number, readPreference?: ReadPreference | string, session?: ClientSession }): CommandCursor;
    /** http://mongodb.github.io/node-mongodb-native/3.0/api/Collection.html#mapReduce */
    mapReduce(map: Function | string, reduce: Function | string, callback: MongoCallback<any>): void;
    mapReduce(map: Function | string, reduce: Function | string, options?: MapReduceOptions): Promise<any>;
    mapReduce(map: Function | string, reduce: Function | string, options: MapReduceOptions, callback: MongoCallback<any>): void;
    /** http://mongodb.github.io/node-mongodb-native/3.0/api/Collection.html#options */
    options(options?: {session: ClientSession}): Promise<any>;
    options(callback: MongoCallback<any>): void;
    options(options: {session: ClientSession}, callback: MongoCallback<any>): void;
    /** http://mongodb.github.io/node-mongodb-native/3.0/api/Collection.html#parallelCollectionScan */
    parallelCollectionScan(callback: MongoCallback<Cursor<any>[]>): void;
    parallelCollectionScan(options?: ParallelCollectionScanOptions): Promise<Cursor<any>[]>;
    parallelCollectionScan(options: ParallelCollectionScanOptions, callback: MongoCallback<Cursor<any>[]>): void;
    /** http://mongodb.github.io/node-mongodb-native/3.0/api/Collection.html#reIndex */
    reIndex(options?: {session: ClientSession}): Promise<any>;
    reIndex(callback: MongoCallback<any>): void;
    reIndex(options: {session: ClientSession}, callback: MongoCallback<any>): void;
    /** http://mongodb.github.io/node-mongodb-native/3.0/api/Collection.html#remove */
    /** @deprecated Use use deleteOne, deleteMany or bulkWrite */
    remove(selector: Object, callback: MongoCallback<WriteOpResult>): void;
    /** @deprecated Use use deleteOne, deleteMany or bulkWrite */
    remove(selector: Object, options?: CommonOptions & { single?: boolean }): Promise<WriteOpResult>;
    /** @deprecated Use use deleteOne, deleteMany or bulkWrite */
    remove(selector: Object, options?: CommonOptions & { single?: boolean }, callback?: MongoCallback<WriteOpResult>): void;
    /** http://mongodb.github.io/node-mongodb-native/3.0/api/Collection.html#rename */
    rename(newName: string, callback: MongoCallback<Collection<TSchema>>): void;
    rename(newName: string, options?: { dropTarget?: boolean, session?: ClientSession }): Promise<Collection<TSchema>>;
    rename(newName: string, options: { dropTarget?: boolean, session?: ClientSession }, callback: MongoCallback<Collection<TSchema>>): void;
    /** http://mongodb.github.io/node-mongodb-native/3.0/api/Collection.html#replaceOne */
    replaceOne(filter: FilterQuery<TSchema>, doc: Object, callback: MongoCallback<ReplaceWriteOpResult>): void;
    replaceOne(filter: FilterQuery<TSchema>, doc: Object, options?: ReplaceOneOptions): Promise<ReplaceWriteOpResult>;
    replaceOne(filter: FilterQuery<TSchema>, doc: Object, options: ReplaceOneOptions, callback: MongoCallback<ReplaceWriteOpResult>): void;
    /** http://mongodb.github.io/node-mongodb-native/3.0/api/Collection.html#save */
    /** @deprecated Use insertOne, insertMany, updateOne or updateMany */
    save(doc: Object, callback: MongoCallback<WriteOpResult>): void;
    /** @deprecated Use insertOne, insertMany, updateOne or updateMany */
    save(doc: Object, options?: CommonOptions): Promise<WriteOpResult>;
    /** @deprecated Use insertOne, insertMany, updateOne or updateMany */
    save(doc: Object, options: CommonOptions, callback: MongoCallback<WriteOpResult>): void;
    /** http://mongodb.github.io/node-mongodb-native/3.0/api/Collection.html#stats */
    stats(callback: MongoCallback<CollStats>): void;
    stats(options?: { scale: number, session?: ClientSession }): Promise<CollStats>;
    stats(options: { scale: number, session?: ClientSession }, callback: MongoCallback<CollStats>): void;
    /** http://mongodb.github.io/node-mongodb-native/3.0/api/Collection.html#update */
    /** @deprecated use updateOne, updateMany or bulkWrite */
    update(filter: FilterQuery<TSchema>, update: Object, callback: MongoCallback<WriteOpResult>): void;
    /** @deprecated use updateOne, updateMany or bulkWrite */
    update(filter: FilterQuery<TSchema>, update: Object, options?: ReplaceOneOptions & { multi?: boolean }): Promise<WriteOpResult>;
    /** @deprecated use updateOne, updateMany or bulkWrite */
    update(filter: FilterQuery<TSchema>, update: Object, options: ReplaceOneOptions & { multi?: boolean }, callback: MongoCallback<WriteOpResult>): void;
    /** http://mongodb.github.io/node-mongodb-native/3.0/api/Collection.html#updateMany */
    updateMany(filter: FilterQuery<TSchema>, update: Object, callback: MongoCallback<UpdateWriteOpResult>): void;
    updateMany(filter: FilterQuery<TSchema>, update: Object, options?: CommonOptions & { upsert?: boolean }): Promise<UpdateWriteOpResult>;
    updateMany(filter: FilterQuery<TSchema>, update: Object, options: CommonOptions & { upsert?: boolean }, callback: MongoCallback<UpdateWriteOpResult>): void;
    /** http://mongodb.github.io/node-mongodb-native/3.0/api/Collection.html#updateOne */
    updateOne(filter: FilterQuery<TSchema>, update: Object, callback: MongoCallback<UpdateWriteOpResult>): void;
    updateOne(filter: FilterQuery<TSchema>, update: Object, options?: ReplaceOneOptions): Promise<UpdateWriteOpResult>;
    updateOne(filter: FilterQuery<TSchema>, update: Object, options: ReplaceOneOptions, callback: MongoCallback<UpdateWriteOpResult>): void;
    /** http://mongodb.github.io/node-mongodb-native/3.0/api/Collection.html#watch */
    watch(pipeline?: Object[], options?: ChangeStreamOptions & { session?: ClientSession }): ChangeStream;
}

export type FilterQuery<T> = {
    [P in keyof T]?: T[P] | {
        $eq?: T[P];
        $gt?: T[P];
        $gte?: T[P];
        $in?: T[P][];
        $lt?: T[P];
        $lte?: T[P];
        $ne?: T[P];
        $nin?: T[P][];
        $and?: (FilterQuery<T[P]> | T[P])[];
        $or?: (FilterQuery<T[P]> | T[P])[];
        $not?: (FilterQuery<T[P]> | T[P])[] | T[P];
        $expr?: any;
        $jsonSchema?: any;
        $mod?: [number, number];
        $regex?: RegExp;
        $options?: string;
        $text?: {
            $search: string;
            $language?: string;
            $caseSensitive?: boolean;
            $diacraticSensitive?: boolean;
        };
        $where: Object;
        $geoIntersects?: Object;
        $geoWithin?: Object;
        $near?: Object;
        $nearSphere?: Object;
        $elemMatch?: Object;
        $size?: number;
        $bitsAllClear?: Object;
        $bitsAllSet?: Object;
        $bitsAnyClear?: Object;
        $bitsAnySet?: Object;
        [key: string]: any;
    };
} | { [key:string]: any };

// Documentation: http://docs.mongodb.org/manual/reference/command/collStats/
export interface CollStats {
    // Namespace.
    ns: string;
    // Number of documents.
    count: number;
    // Collection size in bytes.
    size: number;
    // Average object size in bytes.
    avgObjSize: number;
    // (Pre)allocated space for the collection in bytes.
    storageSize: number;
    // Number of extents (contiguously allocated chunks of datafile space).
    numExtents: number;
    // Number of indexes.
    nindexes: number;
    // Size of the most recently created extent in bytes.
    lastExtentSize: number;
    // Padding can speed up updates if documents grow.
    paddingFactor: number;
    // A number that indicates the user-set flags on the collection. userFlags only appears when using the mmapv1 storage engine.
    userFlags?: number;
    // Total index size in bytes.
    totalIndexSize: number;
    // Size of specific indexes in bytes.
    indexSizes: {
        _id_: number;
        [index: string]: number;
    };
    // `true` if the collection is capped.
    capped: boolean;
    // The maximum number of documents that may be present in a capped collection.
    max: number;
    // The maximum size of a capped collection.
    maxSize: number;
    wiredTiger?: WiredTigerData;
    indexDetails?: any;
    ok: number;
}

export interface WiredTigerData {
    LSM: {
        'bloom filter false positives': number,
        'bloom filter hits': number;
        'bloom filter misses': number;
        'bloom filter pages evicted from cache': number;
        'bloom filter pages read into cache': number;
        'bloom filters in the LSM tree': number;
        'chunks in the LSM tree': number;
        'highest merge generation in the LSM tree': number;
        'queries that could have benefited from a Bloom filter that did not exist': number;
        'sleep for LSM checkpoint throttle': number;
        'sleep for LSM merge throttle': number;
        'total size of bloom filters': number;
    };
    'block-manager': {
        'allocations requiring file extension': number;
        'blocks allocated': number;
        'blocks freed': number;
        'checkpoint size': number;
        'file allocation unit size': number;
        'file bytes available for reuse': number;
        'file magic number': number;
        'file major version number': number;
        'file size in bytes': number;
        'minor version number': number;
    };
    btree: {
        'btree checkpoint generation': number;
        'column-store fixed-size leaf pages': number;
        'column-store internal pages': number;
        'column-store variable-size RLE encoded values': number;
        'column-store variable-size deleted values': number;
        'column-store variable-size leaf pages': number;
        'fixed-record size': number;
        'maximum internal page key size': number;
        'maximum internal page size': number;
        'maximum leaf page key size': number;
        'maximum leaf page size': number;
        'maximum leaf page value size': number;
        'maximum tree depth': number;
        'number of key/value pairs': number;
        'overflow pages': number;
        'pages rewritten by compaction': number;
        'row-store internal pages': number;
        'row-store leaf pages': number;
    };
    cache: {
        'bytes currently in the cache': number;
        'bytes read into cache': number;
        'bytes written from cache': number;
        'checkpoint blocked page eviction': number;
        'data source pages selected for eviction unable to be evicted': number;
        'hazard pointer blocked page eviction': number;
        'in-memory page passed criteria to be split': number;
        'in-memory page splits': number;
        'internal pages evicted': number;
        'internal pages split during eviction': number;
        'leaf pages split during eviction': number;
        'modified pages evicted': number;
        'overflow pages read into cache': number;
        'overflow values cached in memory': number;
        'page split during eviction deepened the tree': number;
        'page written requiring lookaside records': number;
        'pages read into cache': number;
        'pages read into cache requiring lookaside entries': number;
        'pages requested from the cache': number;
        'pages written from cache': number;
        'pages written requiring in-memory restoration': number;
        'tracked dirty bytes in the cache': number;
        'unmodified pages evicted': number;
    };
    cache_walk: {
        'Average difference between current eviction generation when the page was last considered': number;
        'Average on-disk page image size seen': number;
        'Clean pages currently in cache': number;
        'Current eviction generation': number;
        'Dirty pages currently in cache': number;
        'Entries in the root page': number;
        'Internal pages currently in cache': number;
        'Leaf pages currently in cache': number;
        'Maximum difference between current eviction generation when the page was last considered': number;
        'Maximum page size seen': number;
        'Minimum on-disk page image size seen': number;
        'On-disk page image sizes smaller than a single allocation unit': number;
        'Pages created in memory and never written': number;
        'Pages currently queued for eviction': number;
        'Pages that could not be queued for eviction': number;
        'Refs skipped during cache traversal': number;
        'Size of the root page': number;
        'Total number of pages currently in cache': number;
    };
    compression: {
        'compressed pages read': number;
        'compressed pages written': number;
        'page written failed to compress': number;
        'page written was too small to compress': number;
        'raw compression call failed, additional data available': number;
        'raw compression call failed, no additional data available': number;
        'raw compression call succeeded': number;
    };
    cursor: {
        'bulk-loaded cursor-insert calls': number;
        'create calls': number;
        'cursor-insert key and value bytes inserted': number;
        'cursor-remove key bytes removed': number;
        'cursor-update value bytes updated': number;
        'insert calls': number;
        'next calls': number;
        'prev calls': number;
        'remove calls': number;
        'reset calls': number;
        'restarted searches': number;
        'search calls': number;
        'search near calls': number;
        'truncate calls': number;
        'update calls': number;
    };
    reconciliation: {
        'dictionary matches': number;
        'fast-path pages deleted': number;
        'internal page key bytes discarded using suffix compression': number;
        'internal page multi-block writes': number;
        'internal-page overflow keys': number;
        'leaf page key bytes discarded using prefix compression': number;
        'leaf page multi-block writes': number;
        'leaf-page overflow keys': number;
        'maximum blocks required for a page': number;
        'overflow values written': number;
        'page checksum matches': number;
        'page reconciliation calls': number;
        'page reconciliation calls for eviction': number;
        'pages deleted': number;
    };
}

/** http://mongodb.github.io/node-mongodb-native/3.0/api/Collection.html#aggregate */
export interface CollectionAggregationOptions {
    readPreference?: ReadPreference | string;
    // Return the query as cursor, on 2.6 > it returns as a real cursor
    // on pre 2.6 it returns as an emulated cursor.
    cursor?: { batchSize: number };
    // Explain returns the aggregation execution plan (requires mongodb 2.6 >).
    explain?: boolean;
    // lets the server know if it can use disk to store
    // temporary results for the aggregation (requires mongodb 2.6 >).
    allowDiskUse?: boolean;
    // specifies a cumulative time limit in milliseconds for processing operations
    // on the cursor. MongoDB interrupts the operation at the earliest following interrupt point.
    maxTimeMS?: number;
    // Allow driver to bypass schema validation in MongoDB 3.2 or higher.
    bypassDocumentValidation?: boolean;
    raw?: boolean;
    promoteLongs?: boolean;
    promoteValues?: boolean;
    promoteBuffers?: boolean;
    collation?: Object;
    comment?: string
    session?: ClientSession;

}

/** http://mongodb.github.io/node-mongodb-native/3.0/api/Collection.html#insertMany */
export interface CollectionInsertManyOptions extends CommonOptions {
    // Serialize functions on any object.
    serializeFunctions?: boolean;
    //Force server to assign _id values instead of driver.
    forceServerObjectId?: boolean;
    // Allow driver to bypass schema validation in MongoDB 3.2 or higher.
    bypassDocumentValidation?: boolean;
    // If true, when an insert fails, don't execute the remaining writes. If false, continue with remaining inserts when one fails.
    ordered?: boolean;
}

/** http://mongodb.github.io/node-mongodb-native/3.0/api/Collection.html#bulkWrite */
export interface CollectionBluckWriteOptions extends CommonOptions {
    // Serialize functions on any object.
    serializeFunctions?: boolean;
    // Execute write operation in ordered or unordered fashion.
    ordered?: boolean;
    // Allow driver to bypass schema validation in MongoDB 3.2 or higher.
    bypassDocumentValidation?: boolean;
}

/** http://mongodb.github.io/node-mongodb-native/3.0/api/Collection.html#~BulkWriteOpResult */
export interface BulkWriteOpResultObject {
    insertedCount?: number;
    matchedCount?: number;
    modifiedCount?: number;
    deletedCount?: number;
    upsertedCount?: number;
    insertedIds?: any;
    upsertedIds?: any;
    result?: any;
}

/** http://mongodb.github.io/node-mongodb-native/3.0/api/Collection.html#count */
export interface MongoCountPreferences {
    // The limit of documents to count.
    limit?: number;
    // The number of documents to skip for the count.
    skip?: boolean;
    // An index name hint for the query.
    hint?: string;
    // The preferred read preference
    readPreference?: ReadPreference | string;
    maxTimeMS?: number;
    session?: ClientSession;
}

/** http://mongodb.github.io/node-mongodb-native/3.0/api/Collection.html#~deleteWriteOpResult */
export interface DeleteWriteOpResultObject {
    //The raw result returned from MongoDB, field will vary depending on server version.
    result: {
        //Is 1 if the command executed correctly.
        ok?: number;
        //The total count of documents deleted.
        n?: number;
    }
    //The connection object used for the operation.
    connection?: any;
    //The number of documents deleted.
    deletedCount?: number;
}

/** http://mongodb.github.io/node-mongodb-native/3.0/api/Collection.html#~findAndModifyWriteOpResult */
export interface FindAndModifyWriteOpResultObject<TSchema = Default> {
    //Document returned from findAndModify command.
    value?: TSchema;
    //The raw lastErrorObject returned from the command.
    lastErrorObject?: any;
    //Is 1 if the command executed correctly.
    ok?: number;
}

/** http://mongodb.github.io/node-mongodb-native/3.0/api/Collection.html#findOneAndReplace */
export interface FindOneAndReplaceOption {
    projection?: Object;
    sort?: Object;
    maxTimeMS?: number;
    upsert?: boolean;
    returnOriginal?: boolean;
    session?: ClientSession;
}

/** http://mongodb.github.io/node-mongodb-native/3.0/api/Collection.html#geoHaystackSearch */
export interface GeoHaystackSearchOptions {
    readPreference?: ReadPreference | string;
    maxDistance?: number;
    search?: Object;
    limit?: number;
    session?: ClientSession;
}

/** http://mongodb.github.io/node-mongodb-native/3.0/api/Collection.html#geoNear */
export interface GeoNearOptions {
    readPreference?: ReadPreference | string;
    num?: number;
    minDistance?: number;
    maxDistance?: number;
    distanceMultiplier?: number;
    query?: Object;
    spherical?: boolean;
    uniqueDocs?: boolean;
    includeLocs?: boolean;
}

/** http://mongodb.github.io/node-mongodb-native/3.0/api/Code.html */
export class Code {
    constructor(code: string | Function, scope?: Object)
    code: string | Function;
    scope: any;
}

/** http://mongodb.github.io/node-mongodb-native/3.0/api/OrderedBulkOperation.html */
export interface OrderedBulkOperation {
    length: number;
    /** http://mongodb.github.io/node-mongodb-native/3.0/api/OrderedBulkOperation.html#execute */
    execute(callback: MongoCallback<BulkWriteResult>): void;
    execute(options?: FSyncOptions): Promise<BulkWriteResult>;
    execute(options: FSyncOptions, callback: MongoCallback<BulkWriteResult>): void;
    /** http://mongodb.github.io/node-mongodb-native/3.0/api/OrderedBulkOperation.html#find */
    find(selector: Object): FindOperatorsOrdered;
    /** http://mongodb.github.io/node-mongodb-native/3.0/api/OrderedBulkOperation.html#insert */
    insert(doc: Object): OrderedBulkOperation;
}

/** http://mongodb.github.io/node-mongodb-native/3.0/api/BulkWriteResult.html */
export interface BulkWriteResult {
    ok: number;
    nInserted: number;
    nUpdated: number;
    nUpserted: number;
    nModified: number;
    nRemoved: number;

    getInsertedIds(): Array<Object>;
    getLastOp(): Object;
    getRawResponse(): Object;
    getUpsertedIdAt(index: number): Object;
    getUpsertedIds(): Array<Object>;
    getWriteConcernError(): WriteConcernError;
    getWriteErrorAt(index: number): WriteError;
    getWriteErrorCount(): number;
    getWriteErrors(): Array<Object>;
    hasWriteErrors(): boolean;
}

/** http://mongodb.github.io/node-mongodb-native/3.0/api/WriteError.html */
export interface WriteError {
    //Write concern error code.
    code: number;
    //Write concern error original bulk operation index.
    index: number;
    //Write concern error message.
    errmsg: string;
}

/** http://mongodb.github.io/node-mongodb-native/3.0/api/WriteConcernError.html */
export interface WriteConcernError {
    //Write concern error code.
    code: number;
    //Write concern error message.
    errmsg: string;
}

/** http://mongodb.github.io/node-mongodb-native/3.0/api/FindOperatorsOrdered.html */
export interface FindOperatorsOrdered {
    delete(): OrderedBulkOperation;
    deleteOne(): OrderedBulkOperation;
    replaceOne(doc: Object): OrderedBulkOperation;
    update(doc: Object): OrderedBulkOperation;
    updateOne(doc: Object): OrderedBulkOperation;
    upsert(): FindOperatorsOrdered;
}

/** http://mongodb.github.io/node-mongodb-native/3.0/api/UnorderedBulkOperation.html */
export interface UnorderedBulkOperation {
    /** http://mongodb.github.io/node-mongodb-native/3.0/api/lib_bulk_unordered.js.html line 339 */
    length: number;
    /** http://mongodb.github.io/node-mongodb-native/3.0/api/UnorderedBulkOperation.html#execute */
    execute(callback: MongoCallback<BulkWriteResult>): void;
    execute(options?: FSyncOptions): Promise<BulkWriteResult>;
    execute(options: FSyncOptions, callback: MongoCallback<BulkWriteResult>): void;
    /** http://mongodb.github.io/node-mongodb-native/3.0/api/UnorderedBulkOperation.html#find */
    find(selector: Object): FindOperatorsUnordered;
    /** http://mongodb.github.io/node-mongodb-native/3.0/api/UnorderedBulkOperation.html#insert */
    insert(doc: Object): UnorderedBulkOperation;
}

/** http://mongodb.github.io/node-mongodb-native/3.0/api/FindOperatorsUnordered.html */
export interface FindOperatorsUnordered {
    length: number;
    remove(): UnorderedBulkOperation;
    removeOne(): UnorderedBulkOperation;
    replaceOne(doc: Object): UnorderedBulkOperation;
    update(doc: Object): UnorderedBulkOperation;
    updateOne(doc: Object): UnorderedBulkOperation;
    upsert(): FindOperatorsUnordered;
}

/** http://mongodb.github.io/node-mongodb-native/3.0/api/Collection.html#findOne */
export interface FindOneOptions {
    limit?: number;
    sort?: Array<any> | Object;
    projection?: Object;
    fields?: Object; // Deprecated Use options.projection instead
    skip?: number;
    hint?: Object;
    explain?: boolean;
    snapshot?: boolean;
    timeout?: boolean;
    tailable?: boolean;
    batchSize?: number;
    returnKey?: boolean;
    maxScan?: number;
    min?: number;
    max?: number;
    showDiskLoc?: boolean;
    comment?: string;
    raw?: boolean;
    promoteLongs?: boolean;
    promoteValues?: boolean;
    promoteBuffers?: boolean;
    readPreference?: ReadPreference | string;
    partial?: boolean;
    maxTimeMs?: number;
    collation?: Object;
    session?: ClientSession;
}

/** http://mongodb.github.io/node-mongodb-native/3.0/api/Collection.html#~insertWriteOpResult */
export interface InsertWriteOpResult {
    insertedCount: number;
    ops: Array<any>;
    insertedIds: {[key: number]: ObjectID};
    connection: any;
    result: { ok: number, n: number }
}

/** http://mongodb.github.io/node-mongodb-native/3.0/api/Collection.html#insertOne */
export interface CollectionInsertOneOptions extends CommonOptions {
    // Serialize functions on any object.
    serializeFunctions?: boolean;
    //Force server to assign _id values instead of driver.
    forceServerObjectId?: boolean;
    //Allow driver to bypass schema validation in MongoDB 3.2 or higher.
    bypassDocumentValidation?: boolean
}

/** http://mongodb.github.io/node-mongodb-native/3.0/api/Collection.html#~insertOneWriteOpResult */
export interface InsertOneWriteOpResult {
    insertedCount: number;
    ops: Array<any>;
    insertedId: ObjectID;
    connection: any;
    result: { ok: number, n: number }
}

/** http://mongodb.github.io/node-mongodb-native/3.0/api/Collection.html#parallelCollectionScan */
export interface ParallelCollectionScanOptions {
    readPreference?: ReadPreference | string;
    batchSize?: number;
    numCursors?: number;
    raw?: boolean;
    session?: ClientSession;
}

/** http://mongodb.github.io/node-mongodb-native/3.0/api/Collection.html#replaceOne */
export interface ReplaceOneOptions extends CommonOptions {
    upsert?: boolean;
    bypassDocumentValidation?: boolean;
}

/** http://mongodb.github.io/node-mongodb-native/3.0/api/Collection.html#~updateWriteOpResult */
export interface UpdateWriteOpResult {
    result: { ok: number, n: number, nModified: number };
    connection: any;
    matchedCount: number;
    modifiedCount: number;
    upsertedCount: number;
    upsertedId: { _id: ObjectID };
}

/** https://github.com/mongodb/node-mongodb-native/blob/2.2/lib/collection.js#L957 */
export interface ReplaceWriteOpResult extends UpdateWriteOpResult {
    ops: Array<any>
}

/** http://mongodb.github.io/node-mongodb-native/3.0/api/Collection.html#mapReduce */
export interface MapReduceOptions {
    readPreference?: ReadPreference | string;
    out?: Object;
    query?: Object;
    sort?: Object;
    limit?: number;
    keeptemp?: boolean;
    finalize?: Function | string;
    scope?: Object;
    jsMode?: boolean;
    verbose?: boolean;
    bypassDocumentValidation?: boolean;
    session?: ClientSession;
}

/** http://mongodb.github.io/node-mongodb-native/3.0/api/Collection.html#~WriteOpResult */
export interface WriteOpResult {
    ops: Array<any>;
    connection: any;
    result: any;
}

/** http://mongodb.github.io/node-mongodb-native/3.0/api/Cursor.html#~resultCallback */
export type CursorResult = any | void | boolean;

type Default = any;

/** http://mongodb.github.io/node-mongodb-native/3.0/api/Cursor.html */
export class Cursor<T = Default> extends Readable {

    sortValue: string;
    timeout: boolean;
    readPreference: ReadPreference;
    /** http://mongodb.github.io/node-mongodb-native/3.0/api/Cursor.html#addCursorFlag */
    addCursorFlag(flag: string, value: boolean): Cursor<T>;
    /** http://mongodb.github.io/node-mongodb-native/3.0/api/Cursor.html#addQueryModifier */
    addQueryModifier(name: string, value: boolean): Cursor<T>;
    /** http://mongodb.github.io/node-mongodb-native/3.0/api/Cursor.html#batchSize */
    batchSize(value: number): Cursor<T>;
    /** http://mongodb.github.io/node-mongodb-native/3.0/api/Cursor.html#clone */
    clone(): Cursor<T>; // still returns the same type
    /** http://mongodb.github.io/node-mongodb-native/3.0/api/Cursor.html#close */
    close(): Promise<CursorResult>;
    close(callback: MongoCallback<CursorResult>): void;
    /** http://mongodb.github.io/node-mongodb-native/3.0/api/Cursor.html#collation */
    collation(value: Object): Cursor<T>;
    /** http://mongodb.github.io/node-mongodb-native/3.0/api/Cursor.html#comment */
    comment(value: string): Cursor<T>;
    /** http://mongodb.github.io/node-mongodb-native/3.0/api/Cursor.html#count */
    count(callback: MongoCallback<number>): void;
    count(applySkipLimit: boolean, callback: MongoCallback<number>): void;
    count(options: CursorCommentOptions, callback: MongoCallback<number>): void;
    count(applySkipLimit: boolean, options: CursorCommentOptions, callback: MongoCallback<number>): void;
    count(applySkipLimit?: boolean, options?: CursorCommentOptions): Promise<number>;
    /** http://mongodb.github.io/node-mongodb-native/3.0/api/Cursor.html#explain */
    explain(): Promise<CursorResult>;
    explain(callback: MongoCallback<CursorResult>): void;
    /** http://mongodb.github.io/node-mongodb-native/3.0/api/Cursor.html#filter */
    filter(filter: Object): Cursor<T>;
    /** http://mongodb.github.io/node-mongodb-native/3.0/api/Cursor.html#forEach */
    forEach(iterator: IteratorCallback<T>, callback: EndCallback): void;
    /** http://mongodb.github.io/node-mongodb-native/3.0/api/Cursor.html#hasNext */
    hasNext(): Promise<boolean>;
    hasNext(callback: MongoCallback<boolean>): void;
    /** http://mongodb.github.io/node-mongodb-native/3.0/api/Cursor.html#hint */
    hint(hint: Object): Cursor<T>;
    /** http://mongodb.github.io/node-mongodb-native/3.0/api/Cursor.html#isClosed */
    isClosed(): boolean;
    /** http://mongodb.github.io/node-mongodb-native/3.0/api/Cursor.html#limit */
    limit(value: number): Cursor<T>;
    /** http://mongodb.github.io/node-mongodb-native/3.0/api/Cursor.html#map */
<<<<<<< HEAD
    map<U>(transform: (el: T) => U): Cursor<U>;
=======
    map<U>(transform: (document: T) => U): Cursor<U>;
>>>>>>> 4d93a477
    /** http://mongodb.github.io/node-mongodb-native/3.0/api/Cursor.html#max */
    max(max: number): Cursor<T>;
    /** http://mongodb.github.io/node-mongodb-native/3.0/api/Cursor.html#maxAwaitTimeMS */
    maxAwaitTimeMS(value: number): Cursor<T>;
    /** http://mongodb.github.io/node-mongodb-native/3.0/api/Cursor.html#maxScan */
    maxScan(maxScan: Object): Cursor<T>;
    /** http://mongodb.github.io/node-mongodb-native/3.0/api/Cursor.html#maxTimeMS */
    maxTimeMS(value: number): Cursor<T>;
    /** http://mongodb.github.io/node-mongodb-native/3.0/api/Cursor.html#min */
    min(min: number): Cursor<T>;
    /** http://mongodb.github.io/node-mongodb-native/3.0/api/Cursor.html#next */
    next(): Promise<T>;
    next(callback: MongoCallback<T>): void;
    /** http://mongodb.github.io/node-mongodb-native/3.0/api/Cursor.html#project */
    project(value: Object): Cursor<T>;
    /** http://mongodb.github.io/node-mongodb-native/3.0/api/Cursor.html#read */
    read(size: number): string | Buffer | void;
    /** http://mongodb.github.io/node-mongodb-native/3.0/api/Cursor.html#next */
    returnKey(returnKey: Object): Cursor<T>;
    /** http://mongodb.github.io/node-mongodb-native/3.0/api/Cursor.html#rewind */
    rewind(): void;
    /** http://mongodb.github.io/node-mongodb-native/3.0/api/Cursor.html#setCursorOption */
    setCursorOption(field: string, value: Object): Cursor<T>;
    /** http://mongodb.github.io/node-mongodb-native/3.0/api/Cursor.html#setReadPreference */
    setReadPreference(readPreference: string | ReadPreference): Cursor<T>;
    /** http://mongodb.github.io/node-mongodb-native/3.0/api/Cursor.html#showRecordId */
    showRecordId(showRecordId: Object): Cursor<T>;
    /** http://mongodb.github.io/node-mongodb-native/3.0/api/Cursor.html#skip */
    skip(value: number): Cursor<T>;
    /** http://mongodb.github.io/node-mongodb-native/3.0/api/Cursor.html#snapshot */
    snapshot(snapshot: Object): Cursor<T>;
    /** http://mongodb.github.io/node-mongodb-native/3.0/api/Cursor.html#sort */
    sort(keyOrList: string | Object[] | Object, direction?: number): Cursor<T>;
    /** http://mongodb.github.io/node-mongodb-native/3.0/api/Cursor.html#stream */
    stream(options?: { transform?: Function }): Cursor<T>;
    /** http://mongodb.github.io/node-mongodb-native/3.0/api/Cursor.html#toArray */
    toArray(): Promise<T[]>;
    toArray(callback: MongoCallback<T[]>): void;
    /** http://mongodb.github.io/node-mongodb-native/3.0/api/Cursor.html#unshift */
    unshift(stream: Buffer | string): void;
}

/** http://mongodb.github.io/node-mongodb-native/3.0/api/Cursor.html#count */
export interface CursorCommentOptions {
    skip?: number;
    limit?: number;
    maxTimeMS?: number;
    hint?: string;
    readPreference?: ReadPreference | string;
}

/** http://mongodb.github.io/node-mongodb-native/3.0/api/Cursor.html#~iteratorCallback */
export interface IteratorCallback<T> {
    (doc: T): void;
}

/** http://mongodb.github.io/node-mongodb-native/3.0/api/Cursor.html#~endCallback */
export interface EndCallback {
    (error: MongoError): void;
}

/** http://mongodb.github.io/node-mongodb-native/3.0/api/AggregationCursor.html#~resultCallback */
export type AggregationCursorResult = any | void;
/** http://mongodb.github.io/node-mongodb-native/3.0/api/AggregationCursor.html */
export class AggregationCursor<T = Default> extends Readable {
    /** http://mongodb.github.io/node-mongodb-native/3.0/api/AggregationCursor.html#batchSize */
    batchSize(value: number): AggregationCursor<T>;
    /** http://mongodb.github.io/node-mongodb-native/3.0/api/AggregationCursor.html#clone */
    clone(): AggregationCursor<T>;
    /** http://mongodb.github.io/node-mongodb-native/3.0/api/AggregationCursor.html#close */
    close(): Promise<AggregationCursorResult>;
    close(callback: MongoCallback<AggregationCursorResult>): void;
    /** http://mongodb.github.io/node-mongodb-native/3.0/api/AggregationCursor.html#each */
    each(callback: MongoCallback<AggregationCursorResult>): void;
    /** http://mongodb.github.io/node-mongodb-native/3.0/api/AggregationCursor.html#explain */
    explain(): Promise<AggregationCursorResult>;
    explain(callback: MongoCallback<AggregationCursorResult>): void;
    /** http://mongodb.github.io/node-mongodb-native/3.0/api/AggregationCursor.html#geoNear */
    geoNear(document: Object): AggregationCursor<T>;
    /** http://mongodb.github.io/node-mongodb-native/3.0/api/AggregationCursor.html#group */
    group(document: Object): AggregationCursor<T>;
    /** http://mongodb.github.io/node-mongodb-native/3.0/api/AggregationCursor.html#isClosed */
    isClosed(): boolean;
    /** http://mongodb.github.io/node-mongodb-native/3.0/api/AggregationCursor.html#limit */
    limit(value: number): AggregationCursor<T>;
    /** http://mongodb.github.io/node-mongodb-native/3.0/api/AggregationCursor.html#match */
    match(document: Object): AggregationCursor<T>;
    /** http://mongodb.github.io/node-mongodb-native/3.0/api/AggregationCursor.html#maxTimeMS */
    maxTimeMS(value: number): AggregationCursor<T>;
    /** http://mongodb.github.io/node-mongodb-native/3.0/api/AggregationCursor.html#next */
    next(): Promise<T>;
    next(callback: MongoCallback<T>): void;
    /** http://mongodb.github.io/node-mongodb-native/3.0/api/AggregationCursor.html#out */
    out(destination: string): AggregationCursor<T>;
    /** http://mongodb.github.io/node-mongodb-native/3.0/api/AggregationCursor.html#project */
    project(document: Object): AggregationCursor<T>;
    /** http://mongodb.github.io/node-mongodb-native/3.0/api/AggregationCursor.html#read */
    read(size: number): string | Buffer | void;
    /** http://mongodb.github.io/node-mongodb-native/3.0/api/AggregationCursor.html#redact */
    redact(document: Object): AggregationCursor<T>;
    /** http://mongodb.github.io/node-mongodb-native/3.0/api/AggregationCursor.html#rewind */
    rewind(): AggregationCursor<T>;
    /** http://mongodb.github.io/node-mongodb-native/3.0/api/AggregationCursor.html#setEncoding */
    skip(value: number): AggregationCursor<T>;
    /** http://mongodb.github.io/node-mongodb-native/3.0/api/AggregationCursor.html#sort */
    sort(document: Object): AggregationCursor<T>;
    /** http://mongodb.github.io/node-mongodb-native/3.0/api/AggregationCursor.html#toArray */
    toArray(): Promise<T[]>;
    toArray(callback: MongoCallback<T[]>): void;
    /** http://mongodb.github.io/node-mongodb-native/3.0/api/AggregationCursor.html#unshift */
    unshift(stream: Buffer | string): void;
    /** http://mongodb.github.io/node-mongodb-native/3.0/api/AggregationCursor.html#unwind */
    unwind(field: string): AggregationCursor<T>;
}

/** http://mongodb.github.io/node-mongodb-native/3.0/api/CommandCursor.html */
export class CommandCursor extends Readable {
    /** http://mongodb.github.io/node-mongodb-native/3.0/api/CommandCursor.html#batchSize */
    batchSize(value: number): CommandCursor;
    /** http://mongodb.github.io/node-mongodb-native/3.0/api/CommandCursor.html#clone */
    clone(): CommandCursor;
    /** http://mongodb.github.io/node-mongodb-native/3.0/api/CommandCursor.html#close */
    close(): Promise<AggregationCursorResult>;
    close(callback: MongoCallback<AggregationCursorResult>): void;
    /** http://mongodb.github.io/node-mongodb-native/3.0/api/CommandCursor.html#each */
    each(callback: MongoCallback<AggregationCursorResult>): void;
    /** http://mongodb.github.io/node-mongodb-native/3.0/api/CommandCursor.html#isClosed */
    isClosed(): boolean;
    /** http://mongodb.github.io/node-mongodb-native/3.0/api/CommandCursor.html#maxTimeMS */
    maxTimeMS(value: number): CommandCursor;
    /** http://mongodb.github.io/node-mongodb-native/3.0/api/CommandCursor.html#next */
    next(): Promise<AggregationCursorResult>;
    next(callback: MongoCallback<AggregationCursorResult>): void;
    /** http://mongodb.github.io/node-mongodb-native/3.0/api/CommandCursor.html#read */
    read(size: number): string | Buffer | void;
    /** http://mongodb.github.io/node-mongodb-native/3.0/api/CommandCursor.html#rewind */
    rewind(): CommandCursor;
    /** http://mongodb.github.io/node-mongodb-native/3.0/api/CommandCursor.html#setReadPreference */
    setReadPreference(readPreference: string | ReadPreference): CommandCursor;
    /** http://mongodb.github.io/node-mongodb-native/3.0/api/CommandCursor.html#toArray */
    toArray(): Promise<any[]>;
    toArray(callback: MongoCallback<any[]>): void;
    /** http://mongodb.github.io/node-mongodb-native/3.0/api/CommandCursor.html#unshift */
    unshift(stream: Buffer | string): void;
}

/** http://mongodb.github.io/node-mongodb-native/3.0/api/GridFSBucket.html */
export class GridFSBucket {
    constructor(db: Db, options?: GridFSBucketOptions);
    /** http://mongodb.github.io/node-mongodb-native/3.0/api/GridFSBucket.html#delete */
    delete(id: ObjectID, callback?: GridFSBucketErrorCallback): void;
    /** http://mongodb.github.io/node-mongodb-native/3.0/api/GridFSBucket.html#drop */
    drop(callback?: GridFSBucketErrorCallback): void;
    /** http://mongodb.github.io/node-mongodb-native/3.0/api/GridFSBucket.html#find */
    find(filter?: Object, options?: GridFSBucketFindOptions): Cursor<any>;
    /** http://mongodb.github.io/node-mongodb-native/3.0/api/GridFSBucket.html#openDownloadStream */
    openDownloadStream(id: ObjectID, options?: { start: number, end: number }): GridFSBucketReadStream;
    /** http://mongodb.github.io/node-mongodb-native/3.0/api/GridFSBucket.html#openDownloadStreamByName */
    openDownloadStreamByName(filename: string, options?: { revision: number, start: number, end: number }): GridFSBucketReadStream;
    /** http://mongodb.github.io/node-mongodb-native/3.0/api/GridFSBucket.html#openUploadStream */
    openUploadStream(filename: string, options?: GridFSBucketOpenUploadStreamOptions): GridFSBucketWriteStream;
    /** http://mongodb.github.io/node-mongodb-native/3.0/api/GridFSBucket.html#openUploadStreamWithId */
    openUploadStreamWithId(id: GridFSBucketWriteStreamId, filename: string, options?: GridFSBucketOpenUploadStreamOptions): GridFSBucketWriteStream;
    /** http://mongodb.github.io/node-mongodb-native/3.0/api/GridFSBucket.html#rename */
    rename(id: ObjectID, filename: string, callback?: GridFSBucketErrorCallback): void;
}

/** http://mongodb.github.io/node-mongodb-native/3.0/api/GridFSBucket.html */
export interface GridFSBucketOptions {
    bucketName?: string;
    chunkSizeBytes?: number;
    writeConcern?: Object;
    ReadPreference?: Object;
}

/** http://mongodb.github.io/node-mongodb-native/3.0/api/GridFSBucket.html#~errorCallback */
export interface GridFSBucketErrorCallback {
    (err?: MongoError): void;
}

/** http://mongodb.github.io/node-mongodb-native/3.0/api/GridFSBucket.html#find */
export interface GridFSBucketFindOptions {
    batchSize?: number;
    limit?: number;
    maxTimeMS?: number;
    noCursorTimeout?: boolean;
    skip?: number;
    sort?: Object;
}

/** https://mongodb.github.io/node-mongodb-native/3.0/api/GridFSBucket.html#openUploadStream */
export interface GridFSBucketOpenUploadStreamOptions {
    chunkSizeBytes?: number,
    metadata?: Object,
    contentType?: string,
    aliases?: Array<string>
}

/** https://mongodb.github.io/node-mongodb-native/3.0/api/GridFSBucketReadStream.html */
export class GridFSBucketReadStream extends Readable {
    id: ObjectID;
    constructor(chunks: Collection<any>, files: Collection<any>, readPreference: Object, filter: Object, options?: GridFSBucketReadStreamOptions);
}

/** https://mongodb.github.io/node-mongodb-native/3.0/api/GridFSBucketReadStream.html */
export interface GridFSBucketReadStreamOptions {
    sort?: number,
    skip?: number,
    start?: number,
    end?: number
}

/** https://mongodb.github.io/node-mongodb-native/3.0/api/GridFSBucketWriteStream.html */
export class GridFSBucketWriteStream extends Writable {
    id: GridFSBucketWriteStreamId;
    constructor(bucket: GridFSBucket, filename: string, options?: GridFSBucketWriteStreamOptions);
}

/** https://mongodb.github.io/node-mongodb-native/3.0/api/GridFSBucketWriteStream.html */
export interface GridFSBucketWriteStreamOptions {
    id?: GridFSBucketWriteStreamId,
    chunkSizeBytes?: number,
    w?: number,
    wtimeout?: number,
    j?: number
}

/** http://mongodb.github.io/node-mongodb-native/3.0/api/ChangeStream.html */
export class ChangeStream extends Readable {
    constructor(changeDomain: Db | Collection, pipeline: Object[], options?: ChangeStreamOptions);

    /** http://mongodb.github.io/node-mongodb-native/3.0/api/ChangeStream.html#close */
    close(): Promise<any>;
    close(callback: MongoCallback<any>): void;

    /** http://mongodb.github.io/node-mongodb-native/3.0/api/ChangeStream.html#hasNext */
    hasNext(): Promise<any>;
    hasNext(callback: MongoCallback<any>): void;

    /** http://mongodb.github.io/node-mongodb-native/3.0/api/ChangeStream.html#isClosed */
    isClosed(): boolean;

    /** http://mongodb.github.io/node-mongodb-native/3.0/api/ChangeStream.html#next */
    next(): Promise<any>;
    next(callback: MongoCallback<any>): void;

    /** http://mongodb.github.io/node-mongodb-native/3.0/api/ChangeStream.html#stream */
    stream(options?: { transform: Function }): Cursor;
}

export interface ChangeStreamOptions {
    fullDocument?: string;
    maxAwaitTimeMS?: number;
    resumeAfter?: Object;
    batchSize?: number;
    collation?: Object;
    readPreference?: ReadPreference;
}

type GridFSBucketWriteStreamId = string | number | Object | ObjectID;

export interface LoggerOptions {
    loggerLevel?: string // Custom logger function
    logger?: log // Override default global log level.
}

export type log = (message?: string, state?: LoggerState) => void

export interface LoggerState {
    type: string
    message: string
    className: string
    pid: number
    date: number
}

/** http://mongodb.github.io/node-mongodb-native/3.0/api/Logger.html */
export class Logger {
    constructor(className: string, options?: LoggerOptions)
    // Log a message at the debug level
    debug(message: string, state: LoggerState):void
    // Log a message at the warn level
    warn(message: string, state: LoggerState):void
    // Log a message at the info level
    info(message: string, state: LoggerState):void
    // Log a message at the error level
    error(message: string, state: LoggerState):void
    // Is the logger set at info level
    isInfo():boolean
    // Is the logger set at error level
    isError():boolean
    // Is the logger set at error level
    isWarn():boolean
    // Is the logger set at debug level
    isDebug():boolean
    // Resets the logger to default settings, error and no filtered classes
    static reset():void
    // Get the current logger function
    static currentLogger():log
    //Set the current logger function
    static setCurrentLogger(log: log):void
    // Set what classes to log.
    static filter(type: string, values: string[]):void
    // Set the current log level
    static setLevel(level: string):void
}<|MERGE_RESOLUTION|>--- conflicted
+++ resolved
@@ -1252,11 +1252,7 @@
     /** http://mongodb.github.io/node-mongodb-native/3.0/api/Cursor.html#limit */
     limit(value: number): Cursor<T>;
     /** http://mongodb.github.io/node-mongodb-native/3.0/api/Cursor.html#map */
-<<<<<<< HEAD
-    map<U>(transform: (el: T) => U): Cursor<U>;
-=======
     map<U>(transform: (document: T) => U): Cursor<U>;
->>>>>>> 4d93a477
     /** http://mongodb.github.io/node-mongodb-native/3.0/api/Cursor.html#max */
     max(max: number): Cursor<T>;
     /** http://mongodb.github.io/node-mongodb-native/3.0/api/Cursor.html#maxAwaitTimeMS */
