import * as React from 'react';
import { storiesOf } from '@storybook/react';
import {
  withKnobs,
  withKnobsOptions,
  number,
  color,
  files,
  object,
  boolean,
  text,
  select,
  date,
  array,
  button,
  knob,
<<<<<<< HEAD
  selectV2,
  radios,
=======
>>>>>>> ab1b6a44
} from '@storybook/addon-knobs';

enum SomeEnum {
  Type1 = 1,
  Type2
}

const stories = storiesOf('Example of Knobs', module);

stories.addDecorator(withKnobs);
stories.addDecorator(withKnobsOptions({ debounce: true, timestamps: true }));

stories.add('with all knobs', () => {
  const name = text('Name', 'Tom Cary');
  const dob = date('DOB', new Date('January 20 1887'));

  const bold = boolean('Bold', false);
  const selectedColor = color('Color', 'black');
  const favoriteNumber = number('Favorite Number', 42);
  const comfortTemp = number('Comfort Temp', 72, { range: true, min: 60, max: 90, step: 1 });
  const radioStation = radios('Favorite Radio Station', { 1100: "1100", 2200: "2200", 3300: "3300" });
  const textDecoration = select('Decoration', {
    None: 'none',
    Underline: 'underline',
    'Line-through': 'line-through'
  }, 'none');

  const customStyle = object('Style', {
    fontFamily: 'Arial',
    padding: 20,
  });

  const genericObject: string = object<string>('Some generic object', 'value');

  type X = 'a' | 'b';

  const enumSelectOptions: { [s: number]: string } = {};
  enumSelectOptions[SomeEnum.Type1] = "Type 1";
  enumSelectOptions[SomeEnum.Type2] = "Type 2";

  const genericSelectV2: X = select<X>('Some generic select', { 'type a': 'a', 'type b': 'b' }, 'b');
  const genericSelectV2Enum: SomeEnum = select<SomeEnum>('Some generic select v2', { 'type a': SomeEnum.Type1, 'type b': SomeEnum.Type2 }, SomeEnum.Type2);

  const genericArray: string[] = array<string>('Some generic array', ['red', 'green', 'blue']);

  const genericKnob: X = knob<X>('Some generic knob', { value: 'a', type: 'text' });

  button('Some button', () => console.log('Button knob clicked'));

  const style = {
    ...customStyle,
    fontWeight: bold ? 800 as 800 : 400 as 400, // tslint:disable-line no-unnecessary-type-assertion
    color: selectedColor,
    textDecoration
  };

  return (
    <div style={style}>
      I'm {name} and I was born on "{dob}"
      <p>My favorite number is {favoriteNumber}.</p>
      <p>My most comfortable room temperature is {comfortTemp} degrees Fahrenheit.</p>
      <p>My favorite radio station is: {radioStation}</p>
    </div>
  );
});

stories.add('dynamic knobs', () => {
  const showOptional = select('Show optional', ['yes', 'no'], 'yes');
  return (
    <div>
      <div>
        {text('compulsary', 'I must be here')}
      </div>
      { showOptional === 'yes' ? <div>{text('optional', 'I can disapear')}</div> : null }
    </div>
  );
});

const readonlyOptionsArray: ReadonlyArray<string> = ['hi'];
select('With readonly array', readonlyOptionsArray, readonlyOptionsArray[0]);

const genericArray = array('With regular array', ['hi', 'there']);

const userInputArray = array('With readonly array', readonlyOptionsArray);
userInputArray.push('Make sure that the output is still mutable although the input need not be!');

// groups
const groupId = 'GROUP-ID1';

text('label', 'default', groupId);
boolean('label', true, groupId);
number('label', 1, {}, groupId);
color('label', '#ffffff', groupId);
object('label', {}, groupId);
array('label', [], ',', groupId);
radios('label', {}, null, groupId);
select<any>('label', { option: 'Option' }, null, groupId);
files('label', 'image/*', []);
date('label', new Date(), groupId);
button('label', () => undefined, groupId);<|MERGE_RESOLUTION|>--- conflicted
+++ resolved
@@ -14,11 +14,7 @@
   array,
   button,
   knob,
-<<<<<<< HEAD
-  selectV2,
   radios,
-=======
->>>>>>> ab1b6a44
 } from '@storybook/addon-knobs';
 
 enum SomeEnum {
