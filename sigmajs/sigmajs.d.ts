// Type definitions for sigma.js v1.0.3
// Project: https://github.com/jacomyal/sigma.js
// Definitions by: Qinfeng Chen <https://github.com/qinfchen>
// Definitions: https://github.com/borisyankov/DefinitelyTyped

/// <reference path="../jquery/jquery.d.ts" />
declare module SigmaJs{
    interface Animation {
        camera(camera: Camera, target: { [index: string]: any }, options: { [index: string]: any }): number;
    }

    interface Camera {
        angle: number;
        cameraPosition(x: number, y:number): {x: number; y: number};
        goTo(settings: { [index: string]: any }): void;
        graphPosition(x: number, y:number): {x: number; y: number};
        ratio: number;
        readPrefix: string;
        x: number;
        y: number;
    }

    interface Classes {
        configurable: Configurable;
        graph: Graph;
    }

    interface Configurable {
        new(setting: Settings): Configurable;
        new(settings: Settings[]): Configurable;
        (key: string): string;
    }

    interface DragNodes {
        (sigma: Sigma, renderer: Renderer): DragNodes;
    }

    interface Edge {
        color?: string;
        id: string;
        size?: number;
        source: string;
        target: string;
    }

    interface JsonParser {
        (target: string, sigma: Sigma, callback: (graph: Sigma) => void): void;
    }

    interface GexfParser {
        (target: string, sigma: Sigma, callback: (graph: Sigma) => void): void;
    }

    interface Graph {
        addEdge(edge: Edge): Graph;
        addNode(node: Node): Graph;
        addMethod(name: string, method: (input: any) => any): void;
        clear(): Graph;
        degree(id: string): number;
        degree(id: string, type: string): number;
        degree(ids: string[]): number[];
        degree(ids: string[], type: string): number[];
        dropEdge(id: string): Graph;
        dropNode(id: string): Graph;
        edges(): Edge[];
        edges(id: string): Edge;
        edges(ids: string[]): Edge[];
        kill(): Graph;
        nodes(): Node[];
        nodes(id: string): Node;
        nodes(ids: string[]): Node[];
    }

    interface Miscellaneous {
        animation: Animation;
    }

    interface Node {
        color?: string;
        id: string;
        label?: string;
        size?: number;
        x?: number;
        y?: number;
    }

    interface Parsers {
        json: JsonParser;
        gexf: GexfParser;
    }

    interface Plugins {
        dragNodes: DragNodes;
    }

    interface Renderer {
        container: Element;
        refresh(): Sigma;
        render(): Sigma;
        resize(): Sigma;
        settings(settings: { [index: string]: any }): void;
<<<<<<< HEAD
=======
        container: Element;
>>>>>>> dac4c649
    }

    interface RendererConfigs{
        container?: Element;
        id?: string;
        type?: string;
    }

    interface Sigma {
        addRenderer(): Renderer;
        addRenderer(configs: RendererConfigs): Renderer;
        bind(event: string, callback: (e: any) => void): void;
        cameras: Camera[];
        graph: Graph;
        killRenderer(renderer: string): Sigma;
        killRenderer(renderer: Renderer): Sigma;
        kill(): void;
        refresh(): void;
        renderers: Renderer[];
        settings(key: string): any;

        // forceAtlas2 layout
        configForceAtlas2(configs: { [key: string]: any }): void;
        isForceAtlas2Running(): boolean;
        killForceAtlas2(): void;
        startForceAtlas2(): void;
        startForceAtlas2(configs: { [key: string]: any }): void;
        stopForceAtlas2(): void;
    }

    interface SigmaConfigs {
        container?: Element;
        graph?: Graph;
        id?: string;
        renderers?: Renderer[];
        settings?: Configurable;

    }

    interface SigmaFactory {
        new(): Sigma;
        new(container: string): Sigma;
        new(container: Element): Sigma;
        new(configuration: SigmaConfigs): Sigma;
        classes:Classes;
        misc: Miscellaneous;
        parsers: Parsers;
        plugins: Plugins;
    }

    interface Settings {
        // Graph settings
        clone?: boolean;
        immutable?: boolean;
        verbose?: boolean;

        // Renderers settings
        defaultNodeType?: string;
        defaultEdgeType?: string;
        defaultLabelColor?: string;
        defaultEdgeColor?: string;
        defaultNodeColor?: string;
        defaultLabelSize?: string;
        edgeColor?: string;
        minArrowSize?: number;
        font?: string;
        fontStyle?: string;
        labelColor?: string;
        labelSize?: string;
        labelSizeRatio?: string;
        labelThreshold?: string;
        webglOversamplingRatio?: number;

        // hovered node customizations
        borderSize?: number;
        defaultNodeBorderColor?: string;
        hoverFont?: number;
        hoverFontStyle?: string;
        labelHoverShadow?: string;
        labelHoverShadowColor?: string;
        nodeHoverColor?: string;
        defaultNodeHoverColor?: string;
        labelHoverBGColor?: string;
        defaultHoverLabelBGColor?: string;
        labelHoverColor?: string;
        defaultLabelHoverColor?: string;
        singleHover?: boolean;

        // hovered edge customizations
        edgeHoverColor?: string;
        edgeHoverSizeRatio?: number;
        defaultEdgeHoverColor?: string;
        edgeHoverExtremities?: boolean;

        // Draw settings for labels, edges, and nodes
        drawLabels?: boolean;
        drawEdges?: boolean;
        drawNodes?: boolean;

        // Batch edge drawing
        batchEdgesDrawing?: boolean;
        hideEdgesOnMove?: boolean;
        canvasEdgesBatchSize?: number;
        webglEdgesBatchSize?: number;

        // Rescale settings
        scalingMode?: string;
        sideMargin?: number;

        // max/min node and edge size
        minEdgeSize?: number;
        maxEdgeSize?: number;
        minNodeSize?: number;
        maxNodeSize?: number;

        // Captor settings
        touchEnabled?: boolean;
        mouseEnabled?: boolean;
        mouseWheelEnabled?: boolean;
        doubleClickEnabled?: boolean;
        eventsEnabled?: boolean;
        zoomingRatio?: number;
        doubleClickZoomingRatio?: number;
        zoomMin?: number;
        zoomMax?: number;
        mouseZoomDuration?: number;
        doubleClickZoomDuration?: number;
        mouseInertiaDuration?: number;
        mouseInertiaRatio?: number;
        touchInertiaDuration?: number;
        touchInertiaRatio?: number;
        doubleClickTimeout?: number;
        doubleTapTimeout?: number;
        dragTimeout?: number;

        // Global settings
        autoResize?: boolean;
        autoRescale?: boolean;
        enableCamera?: boolean;
        enableHovering?: boolean;
        enableEdgeHovering?: boolean;
        edgeHoverPrecision?: number;
        rescaleIgnoreSize?: boolean;
        skipErrors?: boolean;

        // Camera settings
        nodesPowRatio?: number;
        edgesPowRatio?: number;

        // Animation settings
        animationsTime?: number;
    }
}

declare var sigma: SigmaJs.SigmaFactory;<|MERGE_RESOLUTION|>--- conflicted
+++ resolved
@@ -99,10 +99,7 @@
         render(): Sigma;
         resize(): Sigma;
         settings(settings: { [index: string]: any }): void;
-<<<<<<< HEAD
-=======
-        container: Element;
->>>>>>> dac4c649
+        settings(settings: { [index: string]: any }): void;
     }
 
     interface RendererConfigs{
