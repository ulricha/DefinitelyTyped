/// <reference types="jquery"/>
<<<<<<< HEAD
/// <reference path="../qunit/qunit-1.16.d.ts" />
=======
/// <reference types="qunit" />
>>>>>>> 8841dfc7

class Tests {
    private _noErrorCallbackExpected: (jqXHR: JQueryXHR, textStatus: string, errorThrown: string) => any;
    private _defaultMockjaxSettings: MockJaxSettings;

    run(): void {
        const self = this;

        let t = QUnit.test;

        QUnit.begin(() => {

            self._noErrorCallbackExpected = (jqXHR: JQueryXHR, textStatus: string, errorThrown: string): any => {
                QUnit.assert.ok(false, 'Error callback executed');
            };

            // Speed up our tests
            $.mockjaxSettings.responseTime = 0;
            $.mockjaxSettings.logging = false;
            self._defaultMockjaxSettings = $.mockjaxSettings;
        });

        QUnit.testDone(() => {
            $.mockjax.clear();
            $.mockjaxSettings = self._defaultMockjaxSettings;
        });

        QUnit.module('Core');

        t('Return XMLHttpRequest object from $.ajax', (assert) => {
            $.mockjax({
                url: '/xmlhttprequest',
                responseText: 'Hello Word'
            });

            let xhr = $.ajax({
                url: '/xmlhttprequest',
                complete: () => { }
            });

            if (xhr && xhr.abort) {
                xhr.abort();
            }

            assert.ok(xhr, 'XHR object is not null or undefined');
            assert.ok(xhr.done && xhr.fail, 'Got Promise methods');
        });

        t('Intercept synchronized proxy calls and return synchronously', (assert) => {
            $.mockjax({
                url: '/proxy',
                proxy: 'test_proxy.json'
            });

            $.ajax({
                url: '/proxy',
                dataType: 'json',
                async: false,
                success: (json) => {
                    assert.ok(json && json.proxy, 'Proxy callback request succeeded');
                },
                error: self._noErrorCallbackExpected
            });
        });

        t('Intercept asynchronized proxy calls', (assert) => {
            let done = assert.async();
            $.mockjax({
                url: '/proxy',
                proxy: 'test_proxy.json'
            });

            $.ajax({
                url: '/proxy',
                dataType: 'json',
                success: (json) => {
                    assert.ok(json && json.proxy, 'Proxy callback request succeeded');
                    done();
                },
                error: self._noErrorCallbackExpected
            });
        });

        t('Intercept and proxy (sub-ajax request)', (assert) => {
            let done = assert.async();

            $.mockjax({
                url: '/proxy',
                proxy: 'test_proxy.json'
            });

            $.ajax({
                url: '/proxy',
                dataType: 'json',
                success: (json) => {
                    assert.ok(json && json.proxy, 'Proxy request succeeded');
                },
                error: self._noErrorCallbackExpected,
                complete: done
            });
        });

        t('Proxy type specification', (assert) => {
            let done = assert.async();

            $.mockjax({
                url: '/proxy',
                proxy: 'test_proxy.json',
                proxyType: 'GET'
            });

            $.ajax({
                url: '/proxy',
                error: self._noErrorCallbackExpected,
                dataType: 'json',
                success: (json) => {
                    assert.ok(json && json.proxy, 'Proxy request succeeded');
                },
                complete: done
            });
        });

        t('Support 1.5 $.ajax(url, settings) signature.', (assert) => {
            let done = assert.async();

            $.mockjax({
                url: '/resource',
                responseText: 'Hello World'
            });

            $.ajax('/resource', {
                success: (response) => {
                    assert.equal(response, 'Hello World');
                },
                error: self._noErrorCallbackExpected,
                complete: done
            });
        });

        t('Dynamic response callback', (assert) => {
            let done = assert.async();

            let settings: MockJaxSettings = {
                url: '/response-callback',
                response: (settings) => {
                    settings.responseText = settings.data.response + ' 2';
                }
            };

            $.mockjax(settings);

            $.ajax({
                url: '/response-callback',
                dataType: 'text',
                data: {
                    response: 'Hello world'
                },
                error: self._noErrorCallbackExpected,
                complete: (xhr) => {
                    assert.equal(xhr.responseText, 'Hello world 2', 'Response Text matches');
                    done();
                }
            });
        });

        t('Asyncronous response callback', (assert) => {
            let done = assert.async();

            let settings: MockJaxSettings = {
                url: '/async-response-callback',
                response: (settings, completed) => {
                    setTimeout(() => {
                        settings.responseText = settings.data.response + ' 3';
                        completed();
                    }, 10);
                }
            };

            $.mockjax(settings);

            $.ajax({
                url: '/async-response-callback',
                dataType: 'text',
                data: {
                    response: 'Hello world'
                },
                error: self._noErrorCallbackExpected,
                complete: (xhr) => {
                    assert.equal(xhr.responseText, 'Hello world 3', 'Response Text matches');
                    done();
                }
            });
        });
    }
}

new Tests().run();<|MERGE_RESOLUTION|>--- conflicted
+++ resolved
@@ -1,9 +1,5 @@
 /// <reference types="jquery"/>
-<<<<<<< HEAD
-/// <reference path="../qunit/qunit-1.16.d.ts" />
-=======
 /// <reference types="qunit" />
->>>>>>> 8841dfc7
 
 class Tests {
     private _noErrorCallbackExpected: (jqXHR: JQueryXHR, textStatus: string, errorThrown: string) => any;
