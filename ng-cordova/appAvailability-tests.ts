
<<<<<<< HEAD
/// <reference path="appAvailability.d.ts" />
/// <reference path="device.d.ts" />
/// <reference path="../angular/index.d.ts" />
/// <reference path="../cordova/index.d.ts" />
/// <reference path="../ionic/index.d.ts" />
=======
/// <reference types="appAvailability" />
/// <reference path="device.d.ts" />
/// <reference types="angular" />
/// <reference types="cordova" />
/// <reference types="ionic" />
>>>>>>> 8841dfc7

// For the full application demo please see following repo :
// https://github.com/ksachdeva/ngCordova-typescript-demo

namespace demo.appavailability {
  'use strict';

  export class AppAvailabilityController {

    isAvailable:boolean;

    static $inject:Array<string> = ["$ionicPlatform", "$cordovaDevice", "$cordovaAppAvailability"];
    constructor($ionicPlatform:ionic.platform.IonicPlatformService,
       private $cordovaDevice:ngCordova.IDeviceService,
       private $cordovaAppAvailability:ngCordova.IAppAvailabilityService) {

      this.isAvailable = false;

      var scheme = "com.twitter.android";

      if ($cordovaDevice.getPlatform() == 'iOS') {
          scheme = "twitter://";
      }

      $ionicPlatform.ready(() => {
        $cordovaAppAvailability.check(scheme).then(() => {
          this.isAvailable = true;
        }, (err) => {
          // bad api design in plugin as well as in ngCordova !!
          this.isAvailable = false;
        })
      });
    }

  }

  angular.module("demo.appavailability").controller("AppAvailabilityController", AppAvailabilityController);
}<|MERGE_RESOLUTION|>--- conflicted
+++ resolved
@@ -1,17 +1,9 @@
 
-<<<<<<< HEAD
-/// <reference path="appAvailability.d.ts" />
-/// <reference path="device.d.ts" />
-/// <reference path="../angular/index.d.ts" />
-/// <reference path="../cordova/index.d.ts" />
-/// <reference path="../ionic/index.d.ts" />
-=======
 /// <reference types="appAvailability" />
 /// <reference path="device.d.ts" />
 /// <reference types="angular" />
 /// <reference types="cordova" />
 /// <reference types="ionic" />
->>>>>>> 8841dfc7
 
 // For the full application demo please see following repo :
 // https://github.com/ksachdeva/ngCordova-typescript-demo
