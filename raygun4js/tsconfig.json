--- conflicted
+++ resolved
@@ -3,12 +3,8 @@
         "module": "commonjs",
         "target": "es6",
         "noImplicitAny": true,
-<<<<<<< HEAD
         "noImplicitThis": true,
-        "strictNullChecks": false,
-=======
         "strictNullChecks": true,
->>>>>>> 891694e9
         "baseUrl": "../",
         "typeRoots": [
             "../"
